name:            yesod-json
<<<<<<< HEAD
version:         1.0.1.0
=======
version:         1.1.0
>>>>>>> fffb3028
license:         MIT
license-file:    LICENSE
author:          Michael Snoyman <michael@snoyman.com>
maintainer:      Michael Snoyman <michael@snoyman.com>
synopsis:        Generate content for Yesod using the aeson package.
category:        Web, Yesod
stability:       Stable
cabal-version:   >= 1.6
build-type:      Simple
homepage:        http://www.yesodweb.com/
description:     Generate content for Yesod using the aeson package.

library
    build-depends:   base                  >= 4        && < 5
                   , yesod-core            >= 1.1      && < 1.2
                   , yesod-routes          >= 1.1      && < 1.2
                   , aeson                 >= 0.5
                   , text                  >= 0.8      && < 1.0
                   , shakespeare-js        >= 1.0      && < 1.1
                   , vector                >= 0.9
                   , containers            >= 0.2
                   , blaze-builder
                   , attoparsec-conduit    >= 0.5      && < 0.6
                   , conduit               >= 0.5      && < 0.6
                   , transformers          >= 0.2.2    && < 0.4
                   , wai                   >= 1.3      && < 1.4
                   , wai-extra             >= 1.3      && < 1.4
                   , bytestring            >= 0.9
                   , safe                  >= 0.2      && < 0.4
    exposed-modules: Yesod.Json
    ghc-options:     -Wall

source-repository head
  type:     git
  location: https://github.com/yesodweb/yesod<|MERGE_RESOLUTION|>--- conflicted
+++ resolved
@@ -1,9 +1,5 @@
 name:            yesod-json
-<<<<<<< HEAD
-version:         1.0.1.0
-=======
 version:         1.1.0
->>>>>>> fffb3028
 license:         MIT
 license-file:    LICENSE
 author:          Michael Snoyman <michael@snoyman.com>
