--- conflicted
+++ resolved
@@ -15,13 +15,9 @@
     ) where
 import           Control.Applicative      as A ((<$>), (<*>))
 import           Control.Arrow            ((***))
-<<<<<<< HEAD
-import           Control.Exception        (Exception, throwIO)
-=======
 import           UnliftIO.Exception
->>>>>>> 2047efd0
 import           Control.Monad.IO.Class
-import           Control.Monad.IO.Unlift  (MonadUnliftIO)
+import           UnliftIO                 (MonadUnliftIO)
 import           Data.ByteString          (ByteString)
 import           Data.Maybe
 import           Data.Text                (Text)
