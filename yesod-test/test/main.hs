--- conflicted
+++ resolved
@@ -17,17 +17,7 @@
 parseHtml_ = HD.parseLBS
 
 main :: IO ()
-<<<<<<< HEAD
-main =
-#if MIN_VERSION_hspec(1,2,0)
-  hspec
-#else
-  hspecX
-#endif
-   $ do
-=======
 main = hspec $ do
->>>>>>> fffb3028
     describe "CSS selector parsing" $ do
         it "elements" $ parseQuery_ "strong" @?= [[DeepChildren [ByTagName "strong"]]]
         it "child elements" $ parseQuery_ "strong > i" @?= [[DeepChildren [ByTagName "strong"], DirectChildren [ByTagName "i"]]]
