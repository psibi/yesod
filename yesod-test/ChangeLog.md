<<<<<<< HEAD
## 1.6.2

* Add byLabel-related functions like byLabelContain
[#1482](https://github.com/yesodweb/yesod/pull/1482)
=======
## 1.6.1

* Fix the build with `base-4.11` (GHC 8.4).
>>>>>>> 1e9b7ee6

## 1.6.0

* Upgrade to yesod-core 1.6.0

## 1.5.9.1

* Fixes a Haddock syntax error in 1.5.9 [#1473](https://github.com/yesodweb/yesod/pull/1473)

## 1.5.9
* Add byLabelExact and related functions
[#1459](https://github.com/yesodweb/yesod/pull/1459)

## 1.5.8
* Added implicit parameter HasCallStack to assertions.
[#1421](https://github.com/yesodweb/yesod/pull/1421)

## 1.5.7

* Add clickOn.
[#1408](https://github.com/yesodweb/yesod/pull/1408)

## 1.5.6

* Add assertNotEq.
[#1375](https://github.com/yesodweb/yesod/pull/1375)

## 1.5.5

* Fix warnings

## 1.5.4.1

* Compilation fix for GHC 7.8

## 1.5.4

* yesod-test: add getLocation test helper. [#1314](https://github.com/yesodweb/yesod/pull/1314)

## 1.5.3

* Added bodyNotContains [#1271](https://github.com/yesodweb/yesod/pull/1271)

## 1.5.2

* Added assertEq, deprecated assertEqual [#1259](https://github.com/yesodweb/yesod/pull/1259)

## 1.5.1.1

* Fix `addToken_` needing a trailing space and allows multiples spaces in css selector.

## 1.5.1.0

* Better error provenance for stuff invoking withResponse' [#1191](https://github.com/yesodweb/yesod/pull/1191)

## 1.5.0.1

* Fixed the `application/x-www-form-urlencoded` header being added to all requests, even those sending a binary POST body [#1064](https://github.com/yesodweb/yesod/pull/1064/files)
	* The `application/x-www-form-urlencoded` Content-Type header is now only added if key-value POST parameters are added
	* If no key-values pairs are added, or the request body is set with `setRequestBody`, no default Content-Type header is set

## 1.5

* remove deprecated addNonce functions
* You can now configure testing middleware

Configuring middleware makes it easy to add logging among other things.
middleware is applied to the wai app before each test.

If you follow the yesod scaffold, you probably have a
withApp function in TestImport.hs.
This function should now return (foundation, middleware).
`id` is an acceptable value for middleware.


## 1.4.4

test helpers for CRSF middleware such as addTokenFromCookie

## 1.4.3.2

* Add `addTokenFromCookie` and `addTokenFromCookieNamedToHeaderNamed`, which support the new CSRF token middleware [#1058](https://github.com/yesodweb/yesod/pull/1058)
* Add `getRequestCookies`, which returns the cookies from the most recent request [#1058](https://github.com/yesodweb/yesod/pull/1058)

## 1.4.3.1

* Improved README

## 1.4.2

Provide `Example` instance for `YesodExample`.

## 1.4.1.1

Upgrade to hspec 2<|MERGE_RESOLUTION|>--- conflicted
+++ resolved
@@ -1,13 +1,11 @@
-<<<<<<< HEAD
 ## 1.6.2
 
 * Add byLabel-related functions like byLabelContain
 [#1482](https://github.com/yesodweb/yesod/pull/1482)
-=======
+
 ## 1.6.1
 
 * Fix the build with `base-4.11` (GHC 8.4).
->>>>>>> 1e9b7ee6
 
 ## 1.6.0
 
