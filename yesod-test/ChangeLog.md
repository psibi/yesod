--- conflicted
+++ resolved
@@ -1,10 +1,6 @@
 ## 1.5.9.1
-<<<<<<< HEAD
+
 * Fixes a Haddock syntax error in 1.5.9 [#1473](https://github.com/yesodweb/yesod/pull/1473)
-=======
-
-* Fix broken Haddocks
->>>>>>> ed40b136
 
 ## 1.5.9
 * Add byLabelExact and related functions
