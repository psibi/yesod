name:               yesod-test
<<<<<<< HEAD
version:            1.6.2
=======
version:            1.6.1
>>>>>>> 1e9b7ee6
license:            MIT
license-file:       LICENSE
author:             Nubis <nubis@woobiz.com.ar>
maintainer:         Michael Snoyman, Greg Weber, Nubis <nubis@woobiz.com.ar>
synopsis:           integration testing for WAI/Yesod Applications
category:           Web, Yesod, Testing
stability:          Experimental
cabal-version:      >= 1.8
build-type:         Simple
homepage:           http://www.yesodweb.com
description:     API docs and the README are available at <http://www.stackage.org/package/yesod-test>
extra-source-files: README.md, LICENSE, test/main.hs, ChangeLog.md

library
    build-depends:   HUnit                     >= 1.2
                   , attoparsec                >= 0.10
                   , base                      >= 4.3      && < 5
                   , blaze-builder
                   , blaze-html                >= 0.5
                   , blaze-markup              >= 0.5.1
                   , bytestring                >= 0.9
                   , case-insensitive          >= 0.2
                   , containers
                   , cookie
                   , hspec-core                == 2.*
                   , html-conduit              >= 0.1
                   , http-types                >= 0.7
                   , network                   >= 2.2
                   , persistent                >= 1.0
                   , pretty-show               >= 1.6
                   , semigroups
                   , text
                   , time
                   , transformers              >= 0.2.2
                   , wai                       >= 3.0
                   , wai-extra
                   , xml-conduit               >= 1.0
                   , xml-types                 >= 0.3
                   , yesod-core                >= 1.6
                   , conduit

    exposed-modules: Yesod.Test
                     Yesod.Test.CssQuery
                     Yesod.Test.TransversingCSS
    ghc-options:  -Wall

test-suite test
    type: exitcode-stdio-1.0
    main-is: main.hs
    hs-source-dirs: test
    build-depends:          base
                          , yesod-test
                          , hspec
                          , HUnit
                          , xml-conduit
                          , bytestring
                          , containers
                          , html-conduit
                          , yesod-core
                          , yesod-form >= 1.6
                          , text
                          , wai
                          , wai-extra
                          , http-types
                          , unliftio

source-repository head
  type: git
  location: git://github.com/yesodweb/yesod.git<|MERGE_RESOLUTION|>--- conflicted
+++ resolved
@@ -1,9 +1,5 @@
 name:               yesod-test
-<<<<<<< HEAD
 version:            1.6.2
-=======
-version:            1.6.1
->>>>>>> 1e9b7ee6
 license:            MIT
 license-file:       LICENSE
 author:             Nubis <nubis@woobiz.com.ar>
