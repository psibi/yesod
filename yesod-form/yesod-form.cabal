<<<<<<< HEAD
name:            yesod-form
version:         1.0.0.4
license:         MIT
license-file:    LICENSE
author:          Michael Snoyman <michael@snoyman.com>
maintainer:      Michael Snoyman <michael@snoyman.com>
synopsis:        Form handling support for Yesod Web Framework
category:        Web, Yesod
stability:       Stable
cabal-version:   >= 1.6
build-type:      Simple
homepage:        http://www.yesodweb.com/
description:     Form handling support for Yesod Web Framework

flag blaze_html_0_5
    description: use blaze-html 0.5 and blaze-markup 0.5
    default: True

library
    build-depends:   base                  >= 4        && < 5
                   , yesod-core            >= 1.0      && < 1.1
                   , yesod-persistent      >= 1.0      && < 1.1
                   , time                  >= 1.1.4
                   , hamlet                >= 1.0      && < 1.1
                   , shakespeare-css       >= 1.0      && < 1.1
                   , shakespeare-js        >= 1.0      && < 1.1
                   , persistent            >= 0.9      && < 0.10
                   , template-haskell
                   , transformers          >= 0.2.2    && < 0.4
                   , data-default          >= 0.3      && < 0.5
                   , xss-sanitize          >= 0.3.0.1  && < 0.4
                   , blaze-builder         >= 0.2.1.4  && < 0.4
                   , network               >= 2.2      && < 2.4
                   , email-validate        >= 0.2.6    && < 0.3
                   , bytestring            >= 0.9.1.4
                   , text                  >= 0.9      && < 1.0
                   , wai                   >= 1.2      && < 1.3
                   , containers            >= 0.2

    if flag(blaze_html_0_5)
        build-depends:
                     blaze-html               >= 0.5     && < 0.6
                   , blaze-markup             >= 0.5.1   && < 0.6
    else
        build-depends:
                     blaze-html               >= 0.4     && < 0.5

    exposed-modules: Yesod.Form
                     Yesod.Form.Class
                     Yesod.Form.Types
                     Yesod.Form.Functions
                     Yesod.Form.Input
                     Yesod.Form.Fields
                     Yesod.Form.Jquery
                     Yesod.Form.Nic
                     Yesod.Form.MassInput
                     Yesod.Form.I18n.English
                     Yesod.Form.I18n.Portuguese
                     Yesod.Form.I18n.Swedish
                     Yesod.Form.I18n.German
                     Yesod.Form.I18n.French
                     Yesod.Form.I18n.Norwegian
                     -- FIXME Yesod.Helpers.Crud
    ghc-options:     -Wall

source-repository head
  type:     git
  location: https://github.com/yesodweb/yesod
=======
name:            yesod-form
version:         1.0.0.4
license:         MIT
license-file:    LICENSE
author:          Michael Snoyman <michael@snoyman.com>
maintainer:      Michael Snoyman <michael@snoyman.com>
synopsis:        Form handling support for Yesod Web Framework
category:        Web, Yesod
stability:       Stable
cabal-version:   >= 1.6
build-type:      Simple
homepage:        http://www.yesodweb.com/
description:     Form handling support for Yesod Web Framework

flag blaze_html_0_5
    description: use blaze-html 0.5 and blaze-markup 0.5
    default: True

library
    build-depends:   base                  >= 4        && < 5
                   , yesod-core            >= 1.0      && < 1.1
                   , yesod-persistent      >= 1.0      && < 1.1
                   , time                  >= 1.1.4
                   , hamlet                >= 1.0      && < 1.1
                   , shakespeare-css       >= 1.0      && < 1.1
                   , shakespeare-js        >= 1.0      && < 1.1
                   , persistent            >= 0.9      && < 0.10
                   , template-haskell
                   , transformers          >= 0.2.2    && < 0.4
                   , data-default          >= 0.3      && < 0.5
                   , xss-sanitize          >= 0.3.0.1  && < 0.4
                   , blaze-builder         >= 0.2.1.4  && < 0.4
                   , network               >= 2.2      && < 2.4
                   , email-validate        >= 0.2.6    && < 0.3
                   , bytestring            >= 0.9.1.4
                   , text                  >= 0.9      && < 1.0
                   , wai                   >= 1.2      && < 1.3
                   , containers            >= 0.2

    if flag(blaze_html_0_5)
        build-depends:
                     blaze-html               >= 0.5     && < 0.6
                   , blaze-markup             >= 0.5.1   && < 0.6
    else
        build-depends:
                     blaze-html               >= 0.4     && < 0.5

    exposed-modules: Yesod.Form
                     Yesod.Form.Class
                     Yesod.Form.Types
                     Yesod.Form.Functions
                     Yesod.Form.Input
                     Yesod.Form.Fields
                     Yesod.Form.Jquery
                     Yesod.Form.Nic
                     Yesod.Form.MassInput
                     Yesod.Form.I18n.English
                     Yesod.Form.I18n.Portuguese
                     Yesod.Form.I18n.Swedish
                     Yesod.Form.I18n.German
                     Yesod.Form.I18n.French
                     Yesod.Form.I18n.Japanese
                     -- FIXME Yesod.Helpers.Crud
    ghc-options:     -Wall

source-repository head
  type:     git
  location: https://github.com/yesodweb/yesod
>>>>>>> 7296b13f
<|MERGE_RESOLUTION|>--- conflicted
+++ resolved
@@ -1,4 +1,3 @@
-<<<<<<< HEAD
 name:            yesod-form
 version:         1.0.0.4
 license:         MIT
@@ -61,79 +60,10 @@
                      Yesod.Form.I18n.German
                      Yesod.Form.I18n.French
                      Yesod.Form.I18n.Norwegian
+                     Yesod.Form.I18n.Japanese
                      -- FIXME Yesod.Helpers.Crud
     ghc-options:     -Wall
 
 source-repository head
   type:     git
-  location: https://github.com/yesodweb/yesod
-=======
-name:            yesod-form
-version:         1.0.0.4
-license:         MIT
-license-file:    LICENSE
-author:          Michael Snoyman <michael@snoyman.com>
-maintainer:      Michael Snoyman <michael@snoyman.com>
-synopsis:        Form handling support for Yesod Web Framework
-category:        Web, Yesod
-stability:       Stable
-cabal-version:   >= 1.6
-build-type:      Simple
-homepage:        http://www.yesodweb.com/
-description:     Form handling support for Yesod Web Framework
-
-flag blaze_html_0_5
-    description: use blaze-html 0.5 and blaze-markup 0.5
-    default: True
-
-library
-    build-depends:   base                  >= 4        && < 5
-                   , yesod-core            >= 1.0      && < 1.1
-                   , yesod-persistent      >= 1.0      && < 1.1
-                   , time                  >= 1.1.4
-                   , hamlet                >= 1.0      && < 1.1
-                   , shakespeare-css       >= 1.0      && < 1.1
-                   , shakespeare-js        >= 1.0      && < 1.1
-                   , persistent            >= 0.9      && < 0.10
-                   , template-haskell
-                   , transformers          >= 0.2.2    && < 0.4
-                   , data-default          >= 0.3      && < 0.5
-                   , xss-sanitize          >= 0.3.0.1  && < 0.4
-                   , blaze-builder         >= 0.2.1.4  && < 0.4
-                   , network               >= 2.2      && < 2.4
-                   , email-validate        >= 0.2.6    && < 0.3
-                   , bytestring            >= 0.9.1.4
-                   , text                  >= 0.9      && < 1.0
-                   , wai                   >= 1.2      && < 1.3
-                   , containers            >= 0.2
-
-    if flag(blaze_html_0_5)
-        build-depends:
-                     blaze-html               >= 0.5     && < 0.6
-                   , blaze-markup             >= 0.5.1   && < 0.6
-    else
-        build-depends:
-                     blaze-html               >= 0.4     && < 0.5
-
-    exposed-modules: Yesod.Form
-                     Yesod.Form.Class
-                     Yesod.Form.Types
-                     Yesod.Form.Functions
-                     Yesod.Form.Input
-                     Yesod.Form.Fields
-                     Yesod.Form.Jquery
-                     Yesod.Form.Nic
-                     Yesod.Form.MassInput
-                     Yesod.Form.I18n.English
-                     Yesod.Form.I18n.Portuguese
-                     Yesod.Form.I18n.Swedish
-                     Yesod.Form.I18n.German
-                     Yesod.Form.I18n.French
-                     Yesod.Form.I18n.Japanese
-                     -- FIXME Yesod.Helpers.Crud
-    ghc-options:     -Wall
-
-source-repository head
-  type:     git
-  location: https://github.com/yesodweb/yesod
->>>>>>> 7296b13f
+  location: https://github.com/yesodweb/yesod