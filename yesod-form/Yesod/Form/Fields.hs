{-# LANGUAGE QuasiQuotes #-}
{-# LANGUAGE TypeFamilies #-}
{-# LANGUAGE OverloadedStrings #-}
{-# LANGUAGE GeneralizedNewtypeDeriving #-}
{-# LANGUAGE FlexibleContexts #-}
module Yesod.Form.Fields
    ( -- * i18n
      FormMessage (..)
    , defaultFormMessage
      -- * Fields
    , textField
    , passwordField
    , textareaField
    , hiddenField
    , intField
    , dayField
    , timeField
    , htmlField
    , emailField
    , searchField
    , AutoFocus
    , urlField
    , doubleField
    , parseDate
    , parseTime
    , Textarea (..)
    , boolField
    , checkBoxField
      -- * File 'AForm's
    , fileAFormReq
    , fileAFormOpt
      -- * Options
    , selectField
    , selectFieldList
    , radioField
    , radioFieldList
    , multiSelectField
    , multiSelectFieldList
    , Option (..)
    , OptionList (..)
    , mkOptionList
    , optionsPersist
    , optionsPairs
    , optionsEnum
    ) where

import Yesod.Form.Types
import Yesod.Form.I18n.English
import Yesod.Handler (getMessageRender)
import Yesod.Widget (toWidget, whamlet, GWidget)
import Yesod.Message (RenderMessage (renderMessage), SomeMessage (..))
import Text.Hamlet
import Text.Blaze (ToHtml (..), preEscapedText, unsafeByteString)
import Text.Cassius
import Data.Time (Day, TimeOfDay(..))
import qualified Text.Email.Validate as Email
import Network.URI (parseURI)
import Database.Persist (PersistField)
import Database.Persist.Store (Entity (..))
import Text.HTML.SanitizeXSS (sanitizeBalance)
import Control.Monad (when, unless)
import Data.Maybe (listToMaybe)

import qualified Blaze.ByteString.Builder.Html.Utf8 as B
import Blaze.ByteString.Builder (writeByteString, toLazyByteString)
import Blaze.ByteString.Builder.Internal.Write (fromWriteList)
import Database.Persist.Store (PersistEntityBackend)

import Text.Blaze.Renderer.String (renderHtml)
import qualified Data.ByteString as S
import qualified Data.ByteString.Lazy as L
import Data.Text (Text, unpack, pack)
import qualified Data.Text as T
import qualified Data.Text.Read

import qualified Data.Map as Map
import Yesod.Handler (newIdent, lift)
import Yesod.Request (FileInfo)

import Yesod.Core (toPathPiece, GHandler, PathPiece)
import Yesod.Persist (selectList, runDB, Filter, SelectOpt, YesodPersistBackend, Key, YesodPersist, PersistEntity, PersistQuery)
import Control.Arrow ((&&&))

import Control.Applicative ((<$>))

defaultFormMessage :: FormMessage -> Text
defaultFormMessage = englishFormMessage

blank :: (Monad m, RenderMessage master FormMessage)
      => (Text -> Either FormMessage a) -> [Text] -> m (Either (SomeMessage master) (Maybe a))
blank _ [] = return $ Right Nothing
blank _ ("":_) = return $ Right Nothing
blank f (x:_) = return $ either (Left . SomeMessage) (Right . Just) $ f x

intField :: (Integral i, RenderMessage master FormMessage) => Field sub master i
intField = Field
    { fieldParse = blank $ \s ->
        case Data.Text.Read.signed Data.Text.Read.decimal s of
            Right (a, "") -> Right a
            _ -> Left $ MsgInvalidInteger s

<<<<<<< HEAD
    , fieldView = \theId name theClass val isReq -> toWidget [hamlet|
=======
    , fieldView = \theId name theClass val isReq -> addHamlet
        [hamlet|
>>>>>>> e4e2dd75
<input id="#{theId}" name="#{name}" :not (null theClass):class="#{T.intercalate " " theClass}" type="number" :isReq:required="" value="#{showVal val}">
|]
    }
  where
    showVal = either id (pack . showI)
    showI x = show (fromIntegral x :: Integer)

doubleField :: RenderMessage master FormMessage => Field sub master Double
doubleField = Field
    { fieldParse = blank $ \s ->
        case Data.Text.Read.double s of
            Right (a, "") -> Right a
            _ -> Left $ MsgInvalidNumber s

<<<<<<< HEAD
    , fieldView = \theId name theClass val isReq -> toWidget [hamlet|
=======
    , fieldView = \theId name theClass val isReq -> addHamlet
        [hamlet|
>>>>>>> e4e2dd75
<input id="#{theId}" name="#{name}" :not (null theClass):class="#{T.intercalate " " theClass}" type="text" :isReq:required="" value="#{showVal val}">
|]
    }
  where showVal = either id (pack . show)

dayField :: RenderMessage master FormMessage => Field sub master Day
dayField = Field
    { fieldParse = blank $ parseDate . unpack
<<<<<<< HEAD
    , fieldView = \theId name theClass val isReq -> toWidget [hamlet|
=======
    , fieldView = \theId name theClass val isReq -> addHamlet
        [hamlet|
>>>>>>> e4e2dd75
<input id="#{theId}" name="#{name}" :not (null theClass):class="#{T.intercalate " " theClass}" type="date" :isReq:required="" value="#{showVal val}">
|]
    }
  where showVal = either id (pack . show)

timeField :: RenderMessage master FormMessage => Field sub master TimeOfDay
timeField = Field
    { fieldParse = blank $ parseTime . unpack
<<<<<<< HEAD
    , fieldView = \theId name theClass val isReq -> toWidget [hamlet|
=======
    , fieldView = \theId name theClass val isReq -> addHamlet
        [hamlet|
>>>>>>> e4e2dd75
<input id="#{theId}" name="#{name}" :not (null theClass):class="#{T.intercalate "" theClass}" :isReq:required="" value="#{showVal val}">
|]
    }
  where
    showVal = either id (pack . show . roundFullSeconds)
    roundFullSeconds tod =
        TimeOfDay (todHour tod) (todMin tod) fullSec
      where
        fullSec = fromInteger $ floor $ todSec tod

htmlField :: RenderMessage master FormMessage => Field sub master Html
htmlField = Field
    { fieldParse = blank $ Right . preEscapedText . sanitizeBalance
    , fieldView = \theId name theClass val _isReq -> toWidget [hamlet|
        -- FIXME: There was a class="html" attribute, for what purpose?
<<<<<<< HEAD
=======
        [hamlet|
>>>>>>> e4e2dd75
<textarea id="#{theId}" name="#{name}" :not (null theClass):class=#{T.intercalate " " theClass}>#{showVal val}
|]
    }
  where showVal = either id (pack . renderHtml)

-- | A newtype wrapper around a 'Text' that converts newlines to HTML
-- br-tags.
newtype Textarea = Textarea { unTextarea :: Text }
    deriving (Show, Read, Eq, PersistField)
instance ToHtml Textarea where
    toHtml =
        unsafeByteString
        . S.concat
        . L.toChunks
        . toLazyByteString
        . fromWriteList writeHtmlEscapedChar
        . unpack
        . unTextarea
      where
        -- Taken from blaze-builder and modified with newline handling.
        writeHtmlEscapedChar '\n' = writeByteString "<br>"
        writeHtmlEscapedChar c    = B.writeHtmlEscapedChar c

textareaField :: RenderMessage master FormMessage => Field sub master Textarea
textareaField = Field
    { fieldParse =  blank $ Right . Textarea
<<<<<<< HEAD
    , fieldView = \theId name theClass val _isReq -> toWidget [hamlet|
=======
    , fieldView = \theId name theClass val _isReq -> addHamlet
        [hamlet|
>>>>>>> e4e2dd75
<textarea id="#{theId}" name="#{name}" :not (null theClass):class="#{T.intercalate " " theClass}">#{either id unTextarea val}
|]
    }

hiddenField :: RenderMessage master FormMessage => Field sub master Text
hiddenField = Field
    { fieldParse = blank $ Right
<<<<<<< HEAD
    , fieldView = \theId name theClass val _isReq -> toWidget [hamlet|
=======
    , fieldView = \theId name theClass val _isReq -> addHamlet
        [hamlet|
>>>>>>> e4e2dd75
<input type="hidden" id="#{theId}" name="#{name}" :not (null theClass):class="#{T.intercalate " " theClass}" value="#{either id id val}">
|]
    }

textField :: RenderMessage master FormMessage => Field sub master Text
textField = Field
    { fieldParse = blank $ Right
    , fieldView = \theId name theClass val isReq ->
        [whamlet|
<input id="#{theId}" name="#{name}" :not (null theClass):class="#{T.intercalate " " theClass}" type="text" :isReq:required value="#{either id id val}">
|]
    }

passwordField :: RenderMessage master FormMessage => Field sub master Text
passwordField = Field
    { fieldParse = blank $ Right
<<<<<<< HEAD
    , fieldView = \theId name theClass val isReq -> toWidget [hamlet|
=======
    , fieldView = \theId name theClass val isReq -> addHamlet
        [hamlet|
>>>>>>> e4e2dd75
<input id="#{theId}" name="#{name}" :not (null theClass):class="#{T.intercalate " " theClass}" type="password" :isReq:required="" value="#{either id id val}">
|]
    }

readMay :: Read a => String -> Maybe a
readMay s = case reads s of
                (x, _):_ -> Just x
                [] -> Nothing

parseDate :: String -> Either FormMessage Day
parseDate = maybe (Left MsgInvalidDay) Right
              . readMay . replace '/' '-'

-- | Replaces all instances of a value in a list by another value.
-- from http://hackage.haskell.org/packages/archive/cgi/3001.1.7.1/doc/html/src/Network-CGI-Protocol.html#replace
replace :: Eq a => a -> a -> [a] -> [a]
replace x y = map (\z -> if z == x then y else z)

parseTime :: String -> Either FormMessage TimeOfDay
parseTime (h2:':':m1:m2:[]) = parseTimeHelper ('0', h2, m1, m2, '0', '0')
parseTime (h1:h2:':':m1:m2:[]) = parseTimeHelper (h1, h2, m1, m2, '0', '0')
parseTime (h1:h2:':':m1:m2:' ':'A':'M':[]) =
    parseTimeHelper (h1, h2, m1, m2, '0', '0')
parseTime (h1:h2:':':m1:m2:' ':'P':'M':[]) =
    let [h1', h2'] = show $ (read [h1, h2] :: Int) + 12
    in parseTimeHelper (h1', h2', m1, m2, '0', '0')
parseTime (h1:h2:':':m1:m2:':':s1:s2:[]) =
    parseTimeHelper (h1, h2, m1, m2, s1, s2)
parseTime _ = Left MsgInvalidTimeFormat

parseTimeHelper :: (Char, Char, Char, Char, Char, Char)
                -> Either FormMessage TimeOfDay
parseTimeHelper (h1, h2, m1, m2, s1, s2)
    | h < 0 || h > 23 = Left $ MsgInvalidHour $ pack [h1, h2]
    | m < 0 || m > 59 = Left $ MsgInvalidMinute $ pack [m1, m2]
    | s < 0 || s > 59 = Left $ MsgInvalidSecond $ pack [s1, s2]
    | otherwise = Right $ TimeOfDay h m s
  where
    h = read [h1, h2] -- FIXME isn't this a really bad idea?
    m = read [m1, m2]
    s = fromInteger $ read [s1, s2]

emailField :: RenderMessage master FormMessage => Field sub master Text
emailField = Field
    { fieldParse = blank $
        \s -> if Email.isValid (unpack s)
                then Right s
                else Left $ MsgInvalidEmail s
<<<<<<< HEAD
    , fieldView = \theId name theClass val isReq -> toWidget [hamlet|
=======
    , fieldView = \theId name theClass val isReq -> addHamlet
        [hamlet|
>>>>>>> e4e2dd75
<input id="#{theId}" name="#{name}" :not (null theClass):class="#{T.intercalate " " theClass}" type="email" :isReq:required="" value="#{either id id val}">
|]
    }

type AutoFocus = Bool
searchField :: RenderMessage master FormMessage => AutoFocus -> Field sub master Text
searchField autoFocus = Field
    { fieldParse = blank Right
    , fieldView = \theId name theClass val isReq -> do
<<<<<<< HEAD
        [whamlet|\
=======
        [whamlet|
>>>>>>> e4e2dd75
<input id="#{theId}" name="#{name}" :not (null theClass):class="#{T.intercalate " " theClass}" type="search" :isReq:required="" :autoFocus:autofocus="" value="#{either id id val}">
|]
        when autoFocus $ do
          -- we want this javascript to be placed immediately after the field
<<<<<<< HEAD
          [whamlet|<script>if (!('autofocus' in document.createElement('input'))) {document.getElementById('#{theId}').focus();}|]
          toWidget [cassius|
=======
          [whamlet|<script>if (!('autofocus' in document.createElement('input'))) {document.getElementById('#{theId}').focus();}</script> 
|]
          addCassius [cassius|
>>>>>>> e4e2dd75
            #{theId}
              -webkit-appearance: textfield
            |]
    }

urlField :: RenderMessage master FormMessage => Field sub master Text
urlField = Field
    { fieldParse = blank $ \s ->
        case parseURI $ unpack s of
            Nothing -> Left $ MsgInvalidUrl s
            Just _ -> Right s
    , fieldView = \theId name theClass val isReq ->
        [whamlet|
<input ##{theId} name=#{name} :not (null theClass):class="#{T.intercalate " " theClass}" type=url :isReq:required value=#{either id id val}>
|]
    }

selectFieldList :: (Eq a, RenderMessage master FormMessage, RenderMessage master msg) => [(msg, a)] -> Field sub master a
selectFieldList = selectField . optionsPairs

selectField :: (Eq a, RenderMessage master FormMessage) => GHandler sub master (OptionList a) -> Field sub master a
selectField = selectFieldHelper
    (\theId name inside -> [whamlet|<select ##{theId} name=#{name}>^{inside}|]) -- outside
    (\_theId _name isSel -> [whamlet|<option value=none :isSel:selected>_{MsgSelectNone}|]) -- onOpt
    (\_theId _name theClass value isSel text -> [whamlet|<option value=#{value} :isSel:selected :not (null theClass):class="#{T.intercalate " " theClass}">#{text}|]) -- inside

multiSelectFieldList :: (Eq a, RenderMessage master FormMessage, RenderMessage master msg) => [(msg, a)] -> Field sub master [a]
multiSelectFieldList = multiSelectField . optionsPairs

multiSelectField :: (Eq a, RenderMessage master FormMessage)
                 => GHandler sub master (OptionList a)
                 -> Field sub master [a]
multiSelectField ioptlist =
    Field parse view
  where
    parse [] = return $ Right Nothing
    parse optlist = do
        mapopt <- olReadExternal <$> ioptlist
        case mapM mapopt optlist of
             Nothing -> return $ Left "Error parsing values"
             Just res -> return $ Right $ Just res

    view theId name theClass val isReq = do
        opts <- fmap olOptions $ lift ioptlist
        let selOpts = map (id &&& (optselected val)) opts
        [whamlet|
            <select ##{theId} name=#{name} :isReq:required multiple :not (null theClass):class=#{T.intercalate " " theClass}>
                $forall (opt, optsel) <- selOpts
                    <option value=#{optionExternalValue opt} :optsel:selected>#{optionDisplay opt}
                |]
        where
            optselected (Left _) _ = False
            optselected (Right vals) opt = (optionInternalValue opt) `elem` vals

radioFieldList :: (Eq a, RenderMessage master FormMessage, RenderMessage master msg) => [(msg, a)] -> Field sub master a
radioFieldList = radioField . optionsPairs

radioField :: (Eq a, RenderMessage master FormMessage) => GHandler sub master (OptionList a) -> Field sub master a
radioField = selectFieldHelper
    (\theId _name inside -> [whamlet|<div ##{theId}>^{inside}|])
    (\theId name isSel -> [whamlet|
<div>
    <input id=#{theId}-none type=radio name=#{name} value=none :isSel:checked>
    <label for=#{theId}-none>_{MsgSelectNone}
|])
    (\theId name theClass value isSel text -> [whamlet|
<div>
    <input id=#{theId}-#{value} type=radio name=#{name} value=#{value} :isSel:checked :not (null theClass):class="#{T.intercalate " " theClass}">
    <label for=#{theId}-#{value}>#{text}
|])

boolField :: RenderMessage master FormMessage => Field sub master Bool
boolField = Field
      { fieldParse = return . boolParser
      , fieldView = \theId name theClass val isReq -> [whamlet|
  $if not isReq
      <input id=#{theId}-none :not (null theClass):class="#{T.intercalate " " theClass}" type=radio name=#{name} value=none checked>
      <label for=#{theId}-none>_{MsgSelectNone}


<input id=#{theId}-yes :not (null theClass):class="#{T.intercalate " " theClass}" type=radio name=#{name} value=yes :showVal id val:checked>
<label for=#{theId}-yes>_{MsgBoolYes}

<input id=#{theId}-no :not (null theClass):class="#{T.intercalate " " theClass}" type=radio name=#{name} value=no :showVal not val:checked>
<label for=#{theId}-no>_{MsgBoolNo}
|]
    }
  where
    boolParser [] = Right Nothing
    boolParser (x:_) = case x of
      "" -> Right Nothing
      "none" -> Right Nothing
      "yes" -> Right $ Just True
      "no" -> Right $ Just False
      t -> Left $ SomeMessage $ MsgInvalidBool t
    showVal = either (\_ -> False)

-- | While the default @'boolField'@ implements a radio button so you
--   can differentiate between an empty response (Nothing) and a no
--   response (Just False), this simpler checkbox field returns an empty
--   response as Just False.
--
--   Note that this makes the field always optional.
--
checkBoxField :: RenderMessage m FormMessage => Field s m Bool
checkBoxField = Field
    { fieldParse = return . checkBoxParser
    , fieldView  = \theId name theClass val _ -> [whamlet|
<input id=#{theId} :not (null theClass):class="#{T.intercalate " " theClass}" type=checkbox name=#{name} value=yes :showVal id val:checked>
|]
    }

    where
        checkBoxParser [] = Right $ Just False
        checkBoxParser (x:_) = case x of
            "yes" -> Right $ Just True
            _     -> Right $ Just False

        showVal = either (\_ -> False)

data OptionList a = OptionList
    { olOptions :: [Option a]
    , olReadExternal :: Text -> Maybe a
    }

mkOptionList :: [Option a] -> OptionList a
mkOptionList os = OptionList
    { olOptions = os
    , olReadExternal = flip Map.lookup $ Map.fromList $ map (optionExternalValue &&& optionInternalValue) os
    }

data Option a = Option
    { optionDisplay :: Text
    , optionInternalValue :: a
    , optionExternalValue :: Text
    }

optionsPairs :: RenderMessage master msg => [(msg, a)] -> GHandler sub master (OptionList a)
optionsPairs opts = do
  mr <- getMessageRender
  let mkOption external (display, internal) =
          Option { optionDisplay       = mr display
                 , optionInternalValue = internal
                 , optionExternalValue = pack $ show external
                 }
  return $ mkOptionList (zipWith mkOption [1 :: Int ..] opts)

optionsEnum :: (Show a, Enum a, Bounded a) => GHandler sub master (OptionList a)
optionsEnum = optionsPairs $ map (\x -> (pack $ show x, x)) [minBound..maxBound]

optionsPersist :: ( YesodPersist master, PersistEntity a
                  , PersistQuery (YesodPersistBackend master) (GHandler sub master)
                  , PathPiece (Key (YesodPersistBackend master) a)
                  , RenderMessage master msg
                  , PersistEntityBackend a ~ YesodPersistBackend master
                  )
               => [Filter a] -> [SelectOpt a] -> (a -> msg) -> GHandler sub master (OptionList (Entity a))
optionsPersist filts ords toDisplay = fmap mkOptionList $ do
    mr <- getMessageRender
    pairs <- runDB $ selectList filts ords
    return $ map (\(Entity key value) -> Option
        { optionDisplay = mr (toDisplay value)
        , optionInternalValue = Entity key value
        , optionExternalValue = toPathPiece key
        }) pairs

selectFieldHelper
        :: (Eq a, RenderMessage master FormMessage)
        => (Text -> Text -> GWidget sub master () -> GWidget sub master ())
        -> (Text -> Text -> Bool -> GWidget sub master ())
        -> (Text -> Text -> [Text] -> Text -> Bool -> Text -> GWidget sub master ())
        -> GHandler sub master (OptionList a) -> Field sub master a
selectFieldHelper outside onOpt inside opts' = Field
    { fieldParse = \x -> do
        opts <- opts'
        return $ selectParser opts x
    , fieldView = \theId name theClass val isReq -> do
        opts <- fmap olOptions $ lift opts'
        outside theId name $ do
            unless isReq $ onOpt theId name $ not $ render opts val `elem` map optionExternalValue opts
            flip mapM_ opts $ \opt -> inside
                theId
                name
                theClass
                (optionExternalValue opt)
                ((render opts val) == optionExternalValue opt)
                (optionDisplay opt)
    }
  where
    render _ (Left _) = ""
    render opts (Right a) = maybe "" optionExternalValue $ listToMaybe $ filter ((== a) . optionInternalValue) opts
    selectParser _ [] = Right Nothing
    selectParser opts (s:_) = case s of
            "" -> Right Nothing
            "none" -> Right Nothing
            x -> case olReadExternal opts x of
                    Nothing -> Left $ SomeMessage $ MsgInvalidEntry x
                    Just y -> Right $ Just y

fileAFormReq :: (RenderMessage master msg, RenderMessage master FormMessage) => FieldSettings msg -> AForm sub master FileInfo
fileAFormReq fs = AForm $ \(master, langs) menvs ints -> do
    let (name, ints') =
            case fsName fs of
                Just x -> (x, ints)
                Nothing ->
                    let i' = incrInts ints
                     in (pack $ 'f' : show i', i')
    id' <- maybe newIdent return $ fsId fs
    let (res, errs) =
            case menvs of
                Nothing -> (FormMissing, Nothing)
                Just (_, fenv) ->
                    case Map.lookup name fenv of
                        Nothing ->
                            let t = renderMessage master langs MsgValueRequired
                             in (FormFailure [t], Just $ toHtml t)
                        Just fi -> (FormSuccess fi, Nothing)
    let theClass = fsClass fs
    let fv = FieldView
            { fvLabel = toHtml $ renderMessage master langs $ fsLabel fs
            , fvTooltip = fmap (toHtml . renderMessage master langs) $ fsTooltip fs
            , fvId = id'
            , fvInput = [whamlet|
<input type=file name=#{name} ##{id'} :not (null theClass):class="#{T.intercalate " " theClass}">
|]
            , fvErrors = errs
            , fvRequired = True
            }
    return (res, (fv :), ints', Multipart)

fileAFormOpt :: (RenderMessage master msg, RenderMessage master FormMessage) => FieldSettings msg -> AForm sub master (Maybe FileInfo)
fileAFormOpt fs = AForm $ \(master, langs) menvs ints -> do
    let (name, ints') =
            case fsName fs of
                Just x -> (x, ints)
                Nothing ->
                    let i' = incrInts ints
                     in (pack $ 'f' : show i', i')
    id' <- maybe newIdent return $ fsId fs
    let (res, errs) =
            case menvs of
                Nothing -> (FormMissing, Nothing)
                Just (_, fenv) ->
                    case Map.lookup name fenv of
                        Nothing -> (FormSuccess Nothing, Nothing)
                        Just fi -> (FormSuccess $ Just fi, Nothing)
    let theClass = fsClass fs
    let fv = FieldView
            { fvLabel = toHtml $ renderMessage master langs $ fsLabel fs
            , fvTooltip = fmap (toHtml . renderMessage master langs) $ fsTooltip fs
            , fvId = id'
            , fvInput = [whamlet|
<input type=file name=#{name} ##{id'} :not (null theClass):class="#{T.intercalate " " theClass}">
|]
            , fvErrors = errs
            , fvRequired = False
            }
    return (res, (fv :), ints', Multipart)

incrInts :: Ints -> Ints
incrInts (IntSingle i) = IntSingle $ i + 1
incrInts (IntCons i is) = (i + 1) `IntCons` is<|MERGE_RESOLUTION|>--- conflicted
+++ resolved
@@ -99,12 +99,7 @@
             Right (a, "") -> Right a
             _ -> Left $ MsgInvalidInteger s
 
-<<<<<<< HEAD
     , fieldView = \theId name theClass val isReq -> toWidget [hamlet|
-=======
-    , fieldView = \theId name theClass val isReq -> addHamlet
-        [hamlet|
->>>>>>> e4e2dd75
 <input id="#{theId}" name="#{name}" :not (null theClass):class="#{T.intercalate " " theClass}" type="number" :isReq:required="" value="#{showVal val}">
 |]
     }
@@ -119,12 +114,7 @@
             Right (a, "") -> Right a
             _ -> Left $ MsgInvalidNumber s
 
-<<<<<<< HEAD
     , fieldView = \theId name theClass val isReq -> toWidget [hamlet|
-=======
-    , fieldView = \theId name theClass val isReq -> addHamlet
-        [hamlet|
->>>>>>> e4e2dd75
 <input id="#{theId}" name="#{name}" :not (null theClass):class="#{T.intercalate " " theClass}" type="text" :isReq:required="" value="#{showVal val}">
 |]
     }
@@ -133,12 +123,7 @@
 dayField :: RenderMessage master FormMessage => Field sub master Day
 dayField = Field
     { fieldParse = blank $ parseDate . unpack
-<<<<<<< HEAD
     , fieldView = \theId name theClass val isReq -> toWidget [hamlet|
-=======
-    , fieldView = \theId name theClass val isReq -> addHamlet
-        [hamlet|
->>>>>>> e4e2dd75
 <input id="#{theId}" name="#{name}" :not (null theClass):class="#{T.intercalate " " theClass}" type="date" :isReq:required="" value="#{showVal val}">
 |]
     }
@@ -147,12 +132,7 @@
 timeField :: RenderMessage master FormMessage => Field sub master TimeOfDay
 timeField = Field
     { fieldParse = blank $ parseTime . unpack
-<<<<<<< HEAD
     , fieldView = \theId name theClass val isReq -> toWidget [hamlet|
-=======
-    , fieldView = \theId name theClass val isReq -> addHamlet
-        [hamlet|
->>>>>>> e4e2dd75
 <input id="#{theId}" name="#{name}" :not (null theClass):class="#{T.intercalate "" theClass}" :isReq:required="" value="#{showVal val}">
 |]
     }
@@ -168,10 +148,6 @@
     { fieldParse = blank $ Right . preEscapedText . sanitizeBalance
     , fieldView = \theId name theClass val _isReq -> toWidget [hamlet|
         -- FIXME: There was a class="html" attribute, for what purpose?
-<<<<<<< HEAD
-=======
-        [hamlet|
->>>>>>> e4e2dd75
 <textarea id="#{theId}" name="#{name}" :not (null theClass):class=#{T.intercalate " " theClass}>#{showVal val}
 |]
     }
@@ -198,12 +174,7 @@
 textareaField :: RenderMessage master FormMessage => Field sub master Textarea
 textareaField = Field
     { fieldParse =  blank $ Right . Textarea
-<<<<<<< HEAD
     , fieldView = \theId name theClass val _isReq -> toWidget [hamlet|
-=======
-    , fieldView = \theId name theClass val _isReq -> addHamlet
-        [hamlet|
->>>>>>> e4e2dd75
 <textarea id="#{theId}" name="#{name}" :not (null theClass):class="#{T.intercalate " " theClass}">#{either id unTextarea val}
 |]
     }
@@ -211,12 +182,7 @@
 hiddenField :: RenderMessage master FormMessage => Field sub master Text
 hiddenField = Field
     { fieldParse = blank $ Right
-<<<<<<< HEAD
     , fieldView = \theId name theClass val _isReq -> toWidget [hamlet|
-=======
-    , fieldView = \theId name theClass val _isReq -> addHamlet
-        [hamlet|
->>>>>>> e4e2dd75
 <input type="hidden" id="#{theId}" name="#{name}" :not (null theClass):class="#{T.intercalate " " theClass}" value="#{either id id val}">
 |]
     }
@@ -233,12 +199,7 @@
 passwordField :: RenderMessage master FormMessage => Field sub master Text
 passwordField = Field
     { fieldParse = blank $ Right
-<<<<<<< HEAD
     , fieldView = \theId name theClass val isReq -> toWidget [hamlet|
-=======
-    , fieldView = \theId name theClass val isReq -> addHamlet
-        [hamlet|
->>>>>>> e4e2dd75
 <input id="#{theId}" name="#{name}" :not (null theClass):class="#{T.intercalate " " theClass}" type="password" :isReq:required="" value="#{either id id val}">
 |]
     }
@@ -287,12 +248,7 @@
         \s -> if Email.isValid (unpack s)
                 then Right s
                 else Left $ MsgInvalidEmail s
-<<<<<<< HEAD
     , fieldView = \theId name theClass val isReq -> toWidget [hamlet|
-=======
-    , fieldView = \theId name theClass val isReq -> addHamlet
-        [hamlet|
->>>>>>> e4e2dd75
 <input id="#{theId}" name="#{name}" :not (null theClass):class="#{T.intercalate " " theClass}" type="email" :isReq:required="" value="#{either id id val}">
 |]
     }
@@ -302,23 +258,13 @@
 searchField autoFocus = Field
     { fieldParse = blank Right
     , fieldView = \theId name theClass val isReq -> do
-<<<<<<< HEAD
         [whamlet|\
-=======
-        [whamlet|
->>>>>>> e4e2dd75
 <input id="#{theId}" name="#{name}" :not (null theClass):class="#{T.intercalate " " theClass}" type="search" :isReq:required="" :autoFocus:autofocus="" value="#{either id id val}">
 |]
         when autoFocus $ do
           -- we want this javascript to be placed immediately after the field
-<<<<<<< HEAD
           [whamlet|<script>if (!('autofocus' in document.createElement('input'))) {document.getElementById('#{theId}').focus();}|]
           toWidget [cassius|
-=======
-          [whamlet|<script>if (!('autofocus' in document.createElement('input'))) {document.getElementById('#{theId}').focus();}</script> 
-|]
-          addCassius [cassius|
->>>>>>> e4e2dd75
             #{theId}
               -webkit-appearance: textfield
             |]
