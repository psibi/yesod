{-# LANGUAGE QuasiQuotes #-}
{-# LANGUAGE OverloadedStrings #-}
{-# LANGUAGE GeneralizedNewtypeDeriving #-}
{-# LANGUAGE CPP #-}
{-# LANGUAGE FlexibleContexts #-}
module Yesod.Form.Fields
    ( -- * i18n
      FormMessage (..)
    , defaultFormMessage
      -- * Fields
    , textField
    , passwordField
    , textareaField
    , hiddenField
    , intField
    , dayField
    , timeField
    , htmlField
    , emailField
    , searchField
    , selectField
    , multiSelectField
    , AutoFocus
    , urlField
    , doubleField
    , parseDate
    , parseTime
    , Textarea (..)
    , radioField
    , boolField
      -- * File 'AForm's
    , fileAFormReq
    , fileAFormOpt
      -- * Options
    , selectField'
    , radioField'
    , Option (..)
    , OptionList (..)
    , mkOptionList
    , optionsPersist
    , optionsPairs
    , optionsEnum
    ) where

import Yesod.Form.Types
import Yesod.Form.I18n.English
import Yesod.Widget
import Yesod.Message (RenderMessage (renderMessage), SomeMessage (..))
import Text.Hamlet
import Text.Blaze (ToHtml (..), preEscapedText, unsafeByteString)
import Text.Cassius
import Data.Time (Day, TimeOfDay(..))
import qualified Text.Email.Validate as Email
import Network.URI (parseURI)
import Database.Persist (PersistField)
import Text.HTML.SanitizeXSS (sanitizeBalance)
import Control.Monad (when, unless)
import Data.List (intersect, nub)
import Data.Either (rights)
import Data.Maybe (catMaybes, listToMaybe)

import qualified Blaze.ByteString.Builder.Html.Utf8 as B
import Blaze.ByteString.Builder (writeByteString, toLazyByteString)
import Blaze.ByteString.Builder.Internal.Write (fromWriteList)

import Text.Blaze.Renderer.String (renderHtml)
import qualified Data.ByteString as S
import qualified Data.ByteString.Lazy as L
import Data.Text (Text, unpack, pack)
import qualified Data.Text as T (null)
import qualified Data.Text.Read
import Control.Monad.Trans.Class (lift)

import Control.Applicative ((<$>))
import qualified Data.Map as Map
import Yesod.Handler (newIdent, liftIOHandler)
import Yesod.Request (FileInfo)

import Yesod.Core (toPathPiece, GHandler, GHandlerT, PathPiece)
import Yesod.Persist (selectList, runDB, Filter, SelectOpt, YesodPersistBackend, Key, YesodPersist, PersistEntity, PersistQuery)
import Control.Arrow ((&&&))

#if __GLASGOW_HASKELL__ >= 700
#define WHAMLET whamlet
#define HAMLET hamlet
#define CASSIUS cassius
#define JULIUS julius
#define HTML html
#else
#define WHAMLET $whamlet
#define HAMLET $hamlet
#define CASSIUS $cassius
#define JULIUS $julius
#define HTML $html
#endif


defaultFormMessage :: FormMessage -> Text
defaultFormMessage = englishFormMessage

blank :: (Monad m, RenderMessage master FormMessage)
      => (Text -> Either FormMessage a) -> [Text] -> m (Either (SomeMessage master) (Maybe a))
blank _ [] = return $ Right Nothing
blank _ ("":_) = return $ Right Nothing
blank f (x:_) = return $ either (Left . SomeMessage) (Right . Just) $ f x

intField :: (Integral i, RenderMessage master FormMessage) => Field sub master i
intField = Field
    { fieldParse = blank $ \s ->
        case Data.Text.Read.signed Data.Text.Read.decimal s of
            Right (a, "") -> Right a
            _ -> Left $ MsgInvalidInteger s

    , fieldView = \theId name theClass val isReq -> addHamlet
        [HAMLET|\
<input id="#{theId}" name="#{name}" :T.null theClass:class="#{theClass}" type="number" :isReq:required="" value="#{showVal val}">
|]
    }
  where
    showVal = either id (pack . showI)
    showI x = show (fromIntegral x :: Integer)

doubleField :: RenderMessage master FormMessage => Field sub master Double
doubleField = Field
    { fieldParse = blank $ \s ->
        case Data.Text.Read.double s of
            Right (a, "") -> Right a
            _ -> Left $ MsgInvalidNumber s

    , fieldView = \theId name theClass val isReq -> addHamlet
        [HAMLET|\
<input id="#{theId}" name="#{name}" :T.null theClass:class="#{theClass}" type="text" :isReq:required="" value="#{showVal val}">
|]
    }
  where showVal = either id (pack . show)

dayField :: RenderMessage master FormMessage => Field sub master Day
dayField = Field
    { fieldParse = blank $ parseDate . unpack
    , fieldView = \theId name theClass val isReq -> addHamlet
        [HAMLET|\
<input id="#{theId}" name="#{name}" :T.null theClass:class="#{theClass}" type="date" :isReq:required="" value="#{showVal val}">
|]
    }
  where showVal = either id (pack . show)

timeField :: RenderMessage master FormMessage => Field sub master TimeOfDay
timeField = Field
    { fieldParse = blank $ parseTime . unpack
    , fieldView = \theId name theClass val isReq -> addHamlet
        [HAMLET|\
<input id="#{theId}" name="#{name}" :T.null theClass:class="#{theClass}" :isReq:required="" value="#{showVal val}">
|]
    }
  where
    showVal = either id (pack . show . roundFullSeconds)
    roundFullSeconds tod =
        TimeOfDay (todHour tod) (todMin tod) fullSec
      where
        fullSec = fromInteger $ floor $ todSec tod

htmlField :: RenderMessage master FormMessage => Field sub master Html
htmlField = Field
    { fieldParse = blank $ Right . preEscapedText . sanitizeBalance
    , fieldView = \theId name theClass val _isReq -> addHamlet
        -- FIXME: There was a class="html" attribute, for what purpose?
        [HAMLET|\
<textarea id="#{theId}" name="#{name}" :T.null theClass:class="#{theClass}">#{showVal val}
|]
    }
  where showVal = either id (pack . renderHtml)

-- | A newtype wrapper around a 'String' that converts newlines to HTML
-- br-tags.
newtype Textarea = Textarea { unTextarea :: Text }
    deriving (Show, Read, Eq, PersistField)
instance ToHtml Textarea where
    toHtml =
        unsafeByteString
        . S.concat
        . L.toChunks
        . toLazyByteString
        . fromWriteList writeHtmlEscapedChar
        . unpack
        . unTextarea
      where
        -- Taken from blaze-builder and modified with newline handling.
        writeHtmlEscapedChar '\n' = writeByteString "<br>"
        writeHtmlEscapedChar c    = B.writeHtmlEscapedChar c

textareaField :: RenderMessage master FormMessage => Field sub master Textarea
textareaField = Field
    { fieldParse =  blank $ Right . Textarea
    , fieldView = \theId name theClass val _isReq -> addHamlet
        [HAMLET|\
<textarea id="#{theId}" name="#{name}" :T.null theClass:class="#{theClass}">#{either id unTextarea val}
|]
    }

hiddenField :: RenderMessage master FormMessage => Field sub master Text
hiddenField = Field
    { fieldParse = blank $ Right
    , fieldView = \theId name theClass val _isReq -> addHamlet
        [HAMLET|\
<input type="hidden" id="#{theId}" name="#{name}" :T.null theClass:class="#{theClass}" value="#{either id id val}">
|]
    }

textField :: RenderMessage master FormMessage => Field sub master Text
textField = Field
    { fieldParse = blank $ Right
    , fieldView = \theId name theClass val isReq ->
        [WHAMLET|
<input id="#{theId}" name="#{name}" :T.null theClass:class="#{theClass}" type="text" :isReq:required value="#{either id id val}">
|]
    }

passwordField :: RenderMessage master FormMessage => Field sub master Text
passwordField = Field
    { fieldParse = blank $ Right
    , fieldView = \theId name theClass val isReq -> addHamlet
        [HAMLET|\
<input id="#{theId}" name="#{name}" :T.null theClass:class="#{theClass}" type="password" :isReq:required="" value="#{either id id val}">
|]
    }

readMay :: Read a => String -> Maybe a
readMay s = case reads s of
                (x, _):_ -> Just x
                [] -> Nothing

parseDate :: String -> Either FormMessage Day
parseDate = maybe (Left MsgInvalidDay) Right
              . readMay . replace '/' '-'

-- | Replaces all instances of a value in a list by another value.
-- from http://hackage.haskell.org/packages/archive/cgi/3001.1.7.1/doc/html/src/Network-CGI-Protocol.html#replace
replace :: Eq a => a -> a -> [a] -> [a]
replace x y = map (\z -> if z == x then y else z)

parseTime :: String -> Either FormMessage TimeOfDay
parseTime (h2:':':m1:m2:[]) = parseTimeHelper ('0', h2, m1, m2, '0', '0')
parseTime (h1:h2:':':m1:m2:[]) = parseTimeHelper (h1, h2, m1, m2, '0', '0')
parseTime (h1:h2:':':m1:m2:' ':'A':'M':[]) =
    parseTimeHelper (h1, h2, m1, m2, '0', '0')
parseTime (h1:h2:':':m1:m2:' ':'P':'M':[]) =
    let [h1', h2'] = show $ (read [h1, h2] :: Int) + 12
    in parseTimeHelper (h1', h2', m1, m2, '0', '0')
parseTime (h1:h2:':':m1:m2:':':s1:s2:[]) =
    parseTimeHelper (h1, h2, m1, m2, s1, s2)
parseTime _ = Left MsgInvalidTimeFormat

parseTimeHelper :: (Char, Char, Char, Char, Char, Char)
                -> Either FormMessage TimeOfDay
parseTimeHelper (h1, h2, m1, m2, s1, s2)
    | h < 0 || h > 23 = Left $ MsgInvalidHour $ pack [h1, h2]
    | m < 0 || m > 59 = Left $ MsgInvalidMinute $ pack [m1, m2]
    | s < 0 || s > 59 = Left $ MsgInvalidSecond $ pack [s1, s2]
    | otherwise = Right $ TimeOfDay h m s
  where
    h = read [h1, h2] -- FIXME isn't this a really bad idea?
    m = read [m1, m2]
    s = fromInteger $ read [s1, s2]

emailField :: RenderMessage master FormMessage => Field sub master Text
emailField = Field
    { fieldParse = blank $
        \s -> if Email.isValid (unpack s)
                then Right s
                else Left $ MsgInvalidEmail s
    , fieldView = \theId name theClass val isReq -> addHamlet
        [HAMLET|\
<input id="#{theId}" name="#{name}" :T.null theClass:class="#{theClass}" type="email" :isReq:required="" value="#{either id id val}">
|]
    }

type AutoFocus = Bool
searchField :: RenderMessage master FormMessage => AutoFocus -> Field sub master Text
searchField autoFocus = Field
    { fieldParse = blank Right
    , fieldView = \theId name theClass val isReq -> do
        [WHAMLET|\
<input id="#{theId}" name="#{name}" :T.null theClass:class="#{theClass}" type="search" :isReq:required="" :autoFocus:autofocus="" value="#{either id id val}">
|]
        when autoFocus $ do
          -- we want this javascript to be placed immediately after the field
          [WHAMLET|\<script>if (!('autofocus' in document.createElement('input'))) {document.getElementById('#{theId}').focus();}</script> 
|]
          addCassius [CASSIUS|
            #{theId}
              -webkit-appearance: textfield
            |]
    }

urlField :: RenderMessage master FormMessage => Field sub master Text
urlField = Field
    { fieldParse = blank $ \s ->
        case parseURI $ unpack s of
            Nothing -> Left $ MsgInvalidUrl s
            Just _ -> Right s
    , fieldView = \theId name theClass val isReq ->
        [WHAMLET|
<input ##{theId} name=#{name} :T.null theClass:class="#{theClass}" type=url :isReq:required value=#{either id id val}>
|]
    }

selectField :: (Eq a, RenderMessage master FormMessage) => [(Text, a)] -> Field sub master a
selectField = selectField' . optionsPairs

selectField' :: (Eq a, RenderMessage master FormMessage) => GHandlerT sub master IO (OptionList a) -> Field sub master a
selectField' = selectFieldHelper
    (\theId name inside -> [WHAMLET|<select ##{theId} name=#{name}>^{inside}|]) -- outside
    (\_theId _name isSel -> [WHAMLET|<option value=none :isSel:selected>_{MsgSelectNone}|]) -- onOpt
    (\_theId _name theClass value isSel text -> [WHAMLET|<option value=#{value} :isSel:selected :T.null theClass:class"#{theClass}">#{text}|]) -- inside

multiSelectField :: (Show a, Eq a, RenderMessage master FormMessage) => [(Text, a)] -> Field sub master [a]
multiSelectField = multiSelectFieldHelper
    (\theId name inside -> [WHAMLET|<select ##{theId} multiple name=#{name}>^{inside}|])
    (\_theId _name theClass value isSel text -> [WHAMLET|<option value=#{value} :isSel:selected :T.null theClass:class="#{theClass}">#{text}|])

radioField :: (Eq a, RenderMessage master FormMessage) => [(Text, a)] -> Field sub master a
radioField = radioField' . optionsPairs

radioField' :: (Eq a, RenderMessage master FormMessage) => GHandlerT sub master IO (OptionList a) -> Field sub master a
radioField' = selectFieldHelper
    (\theId _name inside -> [WHAMLET|<div ##{theId}>^{inside}|])
    (\theId name isSel -> [WHAMLET|
<div>
    <input id=#{theId}-none type=radio name=#{name} value=none :isSel:checked>
    <label for=#{theId}-none>_{MsgSelectNone}
|])
    (\theId name theClass value isSel text -> [WHAMLET|
<div>
    <input id=#{theId}-#{value} type=radio name=#{name} value=#{value} :isSel:checked :T.null theClass:class="#{theClass}">
    <label for=#{theId}-#{value}>#{text}
|])

boolField :: RenderMessage master FormMessage => Field sub master Bool
boolField = Field
      { fieldParse = return . boolParser
      , fieldView = \theId name theClass val isReq -> [WHAMLET|
  $if not isReq
      <input id=#{theId}-none :T.null theClass:class="#{theClass}" type=radio name=#{name} value=none checked>
      <label for=#{theId}-none>_{MsgSelectNone}


<input id=#{theId}-yes :T.null theClass:class="#{theClass}" type=radio name=#{name} value=yes :showVal id val:checked>
<label for=#{theId}-yes>_{MsgBoolYes}

<input id=#{theId}-no :T.null theClass:class="#{theClass}" type=radio name=#{name} value=no :showVal not val:checked>
<label for=#{theId}-no>_{MsgBoolNo}
|]
    }
  where
    boolParser [] = Right Nothing
    boolParser (x:_) = case x of
      "" -> Right Nothing
      "none" -> Right Nothing
      "yes" -> Right $ Just True
      "no" -> Right $ Just False
      t -> Left $ SomeMessage $ MsgInvalidBool t
    showVal = either (\_ -> False)

multiSelectFieldHelper :: (Show a, Eq a)
        => (Text -> Text -> GWidget sub master () -> GWidget sub master ())
        -> (Text -> Text -> Text -> Text -> Bool -> Text -> GWidget sub master ())
        -> [(Text, a)] -> Field sub master [a]
multiSelectFieldHelper outside inside opts = Field
    { fieldParse = return . selectParser
    , fieldView = \theId name theClass vals _ ->
        outside theId name $ do
            flip mapM_ pairs $ \pair -> inside
                theId
                name
                theClass
                (pack $ show $ fst pair)
                ((fst pair) `elem` (either (\_ -> []) selectedVals vals)) -- We are presuming that select fields can't hold invalid values
                (fst $ snd pair)
    }
  where
    pairs = zip [1 :: Int ..] opts -- FIXME use IntMap
    rpairs = zip (map snd opts) [1 :: Int ..]
    selectedVals vals = map snd $ filter (\y -> fst y `elem` vals) rpairs
    selectParser [] = Right Nothing
    selectParser xs | not $ null (["", "none"] `intersect` xs) = Right Nothing
                    | otherwise = (Right . Just . map snd . catMaybes . map (\y -> lookup y pairs) . nub . map fst . rights . map Data.Text.Read.decimal) xs

data OptionList a = OptionList
    { olOptions :: [Option a]
    , olReadExternal :: Text -> Maybe a
    }

mkOptionList :: [Option a] -> OptionList a
mkOptionList os = OptionList
    { olOptions = os
    , olReadExternal = flip Map.lookup $ Map.fromList $ map (optionExternalValue &&& optionInternalValue) os
    }

data Option a = Option
    { optionDisplay :: Text
    , optionInternalValue :: a
    , optionExternalValue :: Text
    }

optionsPairs :: [(Text, a)] -> GHandlerT sub master IO (OptionList a)
optionsPairs = return . mkOptionList . zipWith (\external (display, internal) -> Option
    { optionDisplay = display
    , optionInternalValue = internal
    , optionExternalValue = pack $ show external
    }) [1 :: Int ..]

optionsEnum :: (Show a, Enum a, Bounded a) => GHandlerT sub master IO (OptionList a)
optionsEnum = optionsPairs $ map (\x -> (pack $ show x, x)) [minBound..maxBound]

optionsPersist :: ( YesodPersist master, PersistEntity a
                  , PersistQuery (YesodPersistBackend master) (GHandler sub master)
                  , PathPiece (Key (YesodPersistBackend master) a)
                  )
               => [Filter a] -> [SelectOpt a] -> (a -> Text) -> GHandler sub master (OptionList (Key (YesodPersistBackend master) a, a))
optionsPersist filts ords toDisplay = fmap mkOptionList $ do
    pairs <- runDB $ selectList filts ords
    return $ map (\(key, value) -> Option
        { optionDisplay = toDisplay value
        , optionInternalValue = (key, value)
        , optionExternalValue = toPathPiece key
        }) pairs

selectFieldHelper
        :: (Eq a, RenderMessage master FormMessage)
        => (Text -> Text -> GWidget sub master () -> GWidget sub master ())
        -> (Text -> Text -> Bool -> GWidget sub master ())
<<<<<<< HEAD
        -> (Text -> Text -> Text -> Bool -> Text -> GWidget sub master ())
        -> GHandlerT sub master IO (OptionList a) -> Field sub master a
=======
        -> (Text -> Text -> Text -> Text -> Bool -> Text -> GWidget sub master ())
        -> GGHandler sub master IO (OptionList a) -> Field sub master a
>>>>>>> 837f7969
selectFieldHelper outside onOpt inside opts' = Field
    { fieldParse = \x -> do
        opts <- opts'
        return $ selectParser opts x
    , fieldView = \theId name theClass val isReq -> do
        opts <- fmap olOptions $ lift $ liftIOHandler opts'
        outside theId name $ do
            unless isReq $ onOpt theId name $ not $ render opts val `elem` map optionExternalValue opts
            flip mapM_ opts $ \opt -> inside
                theId
                name
                theClass
                (optionExternalValue opt)
                ((render opts val) == optionExternalValue opt)
                (optionDisplay opt)
    }
  where
    render _ (Left _) = ""
    render opts (Right a) = maybe "" optionExternalValue $ listToMaybe $ filter ((== a) . optionInternalValue) opts
    selectParser _ [] = Right Nothing
    selectParser opts (s:_) = case s of
            "" -> Right Nothing
            "none" -> Right Nothing
            x -> case olReadExternal opts x of
                    Nothing -> Left $ SomeMessage $ MsgInvalidEntry x
                    Just y -> Right $ Just y

fileAFormReq :: (RenderMessage master msg, RenderMessage master FormMessage) => FieldSettings msg -> AForm sub master FileInfo
fileAFormReq fs = AForm $ \(master, langs) menvs ints -> do
    let (name, ints') =
            case fsName fs of
                Just x -> (x, ints)
                Nothing ->
                    let i' = incrInts ints
                     in (pack $ 'f' : show i', i')
    id' <- maybe (pack <$> newIdent) return $ fsId fs
    let (res, errs) =
            case menvs of
                Nothing -> (FormMissing, Nothing)
                Just (_, fenv) ->
                    case Map.lookup name fenv of
                        Nothing ->
                            let t = renderMessage master langs MsgValueRequired
                             in (FormFailure [t], Just $ toHtml t)
                        Just fi -> (FormSuccess fi, Nothing)
    let theClass = fsClass fs
    let fv = FieldView
            { fvLabel = toHtml $ renderMessage master langs $ fsLabel fs
            , fvTooltip = fmap (toHtml . renderMessage master langs) $ fsTooltip fs
            , fvId = id'
            , fvInput = [WHAMLET|
<input type=file name=#{name} ##{id'} :T.null theClass:class="#{theClass}">
|]
            , fvErrors = errs
            , fvRequired = True
            }
    return (res, (fv :), ints', Multipart)

fileAFormOpt :: (RenderMessage master msg, RenderMessage master FormMessage) => FieldSettings msg -> AForm sub master (Maybe FileInfo)
fileAFormOpt fs = AForm $ \(master, langs) menvs ints -> do
    let (name, ints') =
            case fsName fs of
                Just x -> (x, ints)
                Nothing ->
                    let i' = incrInts ints
                     in (pack $ 'f' : show i', i')
    id' <- maybe (pack <$> newIdent) return $ fsId fs
    let (res, errs) =
            case menvs of
                Nothing -> (FormMissing, Nothing)
                Just (_, fenv) ->
                    case Map.lookup name fenv of
                        Nothing -> (FormSuccess Nothing, Nothing)
                        Just fi -> (FormSuccess $ Just fi, Nothing)
    let theClass = fsClass fs
    let fv = FieldView
            { fvLabel = toHtml $ renderMessage master langs $ fsLabel fs
            , fvTooltip = fmap (toHtml . renderMessage master langs) $ fsTooltip fs
            , fvId = id'
            , fvInput = [WHAMLET|
<input type=file name=#{name} ##{id'} :T.null theClass:class="#{theClass}">
|]
            , fvErrors = errs
            , fvRequired = False
            }
    return (res, (fv :), ints', Multipart)

incrInts :: Ints -> Ints
incrInts (IntSingle i) = IntSingle $ i + 1
incrInts (IntCons i is) = (i + 1) `IntCons` is<|MERGE_RESOLUTION|>--- conflicted
+++ resolved
@@ -429,13 +429,8 @@
         :: (Eq a, RenderMessage master FormMessage)
         => (Text -> Text -> GWidget sub master () -> GWidget sub master ())
         -> (Text -> Text -> Bool -> GWidget sub master ())
-<<<<<<< HEAD
-        -> (Text -> Text -> Text -> Bool -> Text -> GWidget sub master ())
+        -> (Text -> Text -> Text -> Text -> Bool -> Text -> GWidget sub master ())
         -> GHandlerT sub master IO (OptionList a) -> Field sub master a
-=======
-        -> (Text -> Text -> Text -> Text -> Bool -> Text -> GWidget sub master ())
-        -> GGHandler sub master IO (OptionList a) -> Field sub master a
->>>>>>> 837f7969
 selectFieldHelper outside onOpt inside opts' = Field
     { fieldParse = \x -> do
         opts <- opts'
