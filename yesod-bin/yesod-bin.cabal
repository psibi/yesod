name:            yesod-bin
version:         1.6.0
license:         MIT
license-file:    LICENSE
author:          Michael Snoyman <michael@snoyman.com>
maintainer:      Michael Snoyman <michael@snoyman.com>
synopsis:        The yesod helper executable.
description:     See README.md for more information
category:        Web, Yesod
stability:       Stable
cabal-version:   >= 1.6
build-type:      Simple
homepage:        http://www.yesodweb.com/

extra-source-files:
  README.md
  ChangeLog.md
  refreshing.html
  *.pem

executable             yesod
    if os(windows)
        cpp-options:     -DWINDOWS
    if os(openbsd)
        ld-options:      -Wl,-zwxneeded

    build-depends:     base               >= 4.3          && < 5
                     , parsec             >= 2.1          && < 4
                     , text               >= 0.11
                     , shakespeare        >= 2.0
                     , bytestring         >= 0.9.1.4
                     , time               >= 1.1.4
                     , template-haskell
                     , directory          >= 1.2.1
                     , Cabal              >= 1.18
                     , unix-compat        >= 0.2
                     , containers         >= 0.2
                     , attoparsec         >= 0.10
                     , http-types         >= 0.7
                     , blaze-builder      >= 0.2.1.4      && < 0.5
                     , filepath           >= 1.1
                     , process
                     , zlib               >= 0.5
                     , tar                >= 0.4          && < 0.6
                     , unordered-containers
                     , yaml               >= 0.8          && < 0.9
                     , optparse-applicative >= 0.11
                     , fsnotify           >= 0.0          && < 0.3
                     , split              >= 0.2          && < 0.3
                     , file-embed
                     , conduit            >= 1.3
                     , conduit-extra      >= 1.3
                     , resourcet          >= 1.2
                     , base64-bytestring
                     , http-reverse-proxy >= 0.4
                     , network            >= 2.5
                     , http-client-tls
                     , http-client        >= 0.4.7
                     , project-template   >= 0.1.1
<<<<<<< HEAD
                     , unliftio
=======
>>>>>>> 2047efd0
                     , say
                     , stm
                     , transformers
                     , transformers-compat
                     , warp               >= 1.3.7.5
                     , wai                >= 2.0
                     , wai-extra
                     , data-default-class
                     , streaming-commons
                     , warp-tls           >= 3.0.1
                     , unliftio

    ghc-options:       -Wall -threaded -rtsopts
    main-is:           main.hs
    other-modules:     Devel
                       Keter
                       AddHandler
                       Paths_yesod_bin
                       Options
                       HsFile

source-repository head
  type:     git
  location: https://github.com/yesodweb/yesod<|MERGE_RESOLUTION|>--- conflicted
+++ resolved
@@ -57,10 +57,7 @@
                      , http-client-tls
                      , http-client        >= 0.4.7
                      , project-template   >= 0.1.1
-<<<<<<< HEAD
                      , unliftio
-=======
->>>>>>> 2047efd0
                      , say
                      , stm
                      , transformers
