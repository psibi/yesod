resolver: lts-8.12
packages:
  - ./yesod-core
  - ./yesod-static
  - ./yesod-persistent
  - ./yesod-newsfeed
  - ./yesod-form
  - ./yesod-auth
  - ./yesod-auth-oauth
  - ./yesod-sitemap
  - ./yesod-test
  - ./yesod-bin
  - ./yesod
  - ./yesod-eventsource
  - ./yesod-websockets
extra-deps:
<<<<<<< HEAD
- unliftio-core-0.1.0.0
=======
- conduit-extra-1.2.2
- unliftio-core-0.1.0.0
- typed-process-0.2.0.0
>>>>>>> f9a87f40
<|MERGE_RESOLUTION|>--- conflicted
+++ resolved
@@ -14,10 +14,6 @@
   - ./yesod-eventsource
   - ./yesod-websockets
 extra-deps:
-<<<<<<< HEAD
-- unliftio-core-0.1.0.0
-=======
 - conduit-extra-1.2.2
 - unliftio-core-0.1.0.0
-- typed-process-0.2.0.0
->>>>>>> f9a87f40
+- typed-process-0.2.0.0