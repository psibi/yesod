{-# LANGUAGE QuasiQuotes #-}
-------------------------------------------------------------------------------
--
-- Module        : Yesod.RssFeed
-- Copyright     : Patrick Brisbin
-- License       : as-is
--
-- Maintainer    : Patrick Brisbin <me@pbrisbin.com>
-- Stability     : Stable
-- Portability   : Portable
--
-------------------------------------------------------------------------------
module Yesod.RssFeed
    ( rssFeed
    , rssLink
    , RepRss (..)
    , module Yesod.FeedTypes
    ) where

import Yesod.Core
import Yesod.FeedTypes
import Text.Hamlet (HtmlUrl, xhamlet, hamlet)
import qualified Data.ByteString.Char8 as S8
import Control.Monad (liftM)
import Data.Text (Text)

newtype RepRss = RepRss Content
instance HasReps RepRss where
    chooseRep (RepRss c) _ = return (typeRss, c)

-- | Generate the feed
rssFeed :: Feed (Route master) -> GHandler sub master RepRss
rssFeed = liftM RepRss . hamletToContent . template

template :: Feed url -> HtmlUrl url
template arg = [xhamlet|
<<<<<<< HEAD
    \<?xml version="1.0" encoding="utf-8"?>
    <rss version="2.0" xmlns:atom="http://www.w3.org/2005/Atom">
        <channel>
            <atom:link href=@{feedLinkSelf arg} rel="self" type=#{S8.unpack typeRss}>
=======
    \<?xml version="1.0" encoding="utf-8"?> 
    <rss version="2.0" xmlns:atom="http://www.w3.org/2005/Atom"
        <channel
            <atom:link href=@{feedLinkSelf arg} rel="self" type=#{S8.unpack typeRss}
>>>>>>> e4e2dd75
            <title>        #{feedTitle arg}
            <link>         @{feedLinkHome arg}
            <description>  #{feedDescription arg}
            <lastBuildDate>#{formatRFC822 $ feedUpdated arg}
            <language>     #{feedLanguage arg}

            $forall entry <- feedEntries arg
                ^{entryTemplate entry}
    |]

entryTemplate :: FeedEntry url -> HtmlUrl url
entryTemplate arg = [xhamlet|
<<<<<<< HEAD
    <item>
=======
    <item
>>>>>>> e4e2dd75
        <title>      #{feedEntryTitle arg}
        <link>       @{feedEntryLink arg}
        <guid>       @{feedEntryLink arg}
        <pubDate>    #{formatRFC822 $ feedEntryUpdated arg}
        <description>#{feedEntryContent arg}
    |]

-- | Generates a link tag in the head of a widget.
rssLink :: Route m
        -> Text -- ^ title
        -> GWidget s m ()
<<<<<<< HEAD
rssLink r title = toWidgetHead [hamlet|
    <link href=@{r} type=#{S8.unpack typeRss} rel="alternate" title=#{title}>
=======
rssLink r title = addHamletHead [hamlet|
    <link href=@{r} type=#{S8.unpack typeRss} rel="alternate" title=#{title}
>>>>>>> e4e2dd75
    |]<|MERGE_RESOLUTION|>--- conflicted
+++ resolved
@@ -34,17 +34,10 @@
 
 template :: Feed url -> HtmlUrl url
 template arg = [xhamlet|
-<<<<<<< HEAD
     \<?xml version="1.0" encoding="utf-8"?>
     <rss version="2.0" xmlns:atom="http://www.w3.org/2005/Atom">
         <channel>
             <atom:link href=@{feedLinkSelf arg} rel="self" type=#{S8.unpack typeRss}>
-=======
-    \<?xml version="1.0" encoding="utf-8"?> 
-    <rss version="2.0" xmlns:atom="http://www.w3.org/2005/Atom"
-        <channel
-            <atom:link href=@{feedLinkSelf arg} rel="self" type=#{S8.unpack typeRss}
->>>>>>> e4e2dd75
             <title>        #{feedTitle arg}
             <link>         @{feedLinkHome arg}
             <description>  #{feedDescription arg}
@@ -57,11 +50,7 @@
 
 entryTemplate :: FeedEntry url -> HtmlUrl url
 entryTemplate arg = [xhamlet|
-<<<<<<< HEAD
     <item>
-=======
-    <item
->>>>>>> e4e2dd75
         <title>      #{feedEntryTitle arg}
         <link>       @{feedEntryLink arg}
         <guid>       @{feedEntryLink arg}
@@ -73,11 +62,6 @@
 rssLink :: Route m
         -> Text -- ^ title
         -> GWidget s m ()
-<<<<<<< HEAD
 rssLink r title = toWidgetHead [hamlet|
     <link href=@{r} type=#{S8.unpack typeRss} rel="alternate" title=#{title}>
-=======
-rssLink r title = addHamletHead [hamlet|
-    <link href=@{r} type=#{S8.unpack typeRss} rel="alternate" title=#{title}
->>>>>>> e4e2dd75
     |]