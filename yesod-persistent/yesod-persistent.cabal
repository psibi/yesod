name:            yesod-persistent
version:         1.2.3
license:         MIT
license-file:    LICENSE
author:          Michael Snoyman <michael@snoyman.com>
maintainer:      Michael Snoyman <michael@snoyman.com>
synopsis:        Some helpers for using Persistent from Yesod.
category:        Web, Yesod, Database
stability:       Stable
cabal-version:   >= 1.8
build-type:      Simple
homepage:        http://www.yesodweb.com/
description:     Some helpers for using Persistent from Yesod.

library
    build-depends:   base                      >= 4        && < 5
                   , yesod-core                >= 1.2.2    && < 1.3
<<<<<<< HEAD
                   , persistent                >= 1.2      && < 2.1
                   , persistent-template       >= 1.2      && < 2.1
                   , transformers              >= 0.2.2    && < 0.4
=======
                   , persistent                >= 1.2      && < 1.4
                   , persistent-template       >= 1.2      && < 1.4
                   , transformers              >= 0.2.2
>>>>>>> 4c2b8eec
                   , blaze-builder
                   , conduit
                   , resourcet                 >= 0.4.5
                   , resource-pool
    exposed-modules: Yesod.Persist
                     Yesod.Persist.Core
    ghc-options:     -Wall

test-suite test
    type: exitcode-stdio-1.0
    main-is: Spec.hs
    hs-source-dirs: test
    other-modules: Yesod.PersistSpec
    build-depends: base
                 , hspec
                 , wai-test
                 , wai-extra
                 , yesod-core
                 , persistent-sqlite
                 , yesod-persistent
                 , conduit
                 , blaze-builder
                 , persistent
                 , text

source-repository head
  type:     git
  location: https://github.com/yesodweb/yesod<|MERGE_RESOLUTION|>--- conflicted
+++ resolved
@@ -15,15 +15,9 @@
 library
     build-depends:   base                      >= 4        && < 5
                    , yesod-core                >= 1.2.2    && < 1.3
-<<<<<<< HEAD
                    , persistent                >= 1.2      && < 2.1
                    , persistent-template       >= 1.2      && < 2.1
-                   , transformers              >= 0.2.2    && < 0.4
-=======
-                   , persistent                >= 1.2      && < 1.4
-                   , persistent-template       >= 1.2      && < 1.4
                    , transformers              >= 0.2.2
->>>>>>> 4c2b8eec
                    , blaze-builder
                    , conduit
                    , resourcet                 >= 0.4.5
