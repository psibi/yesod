--- conflicted
+++ resolved
@@ -1373,15 +1373,9 @@
 --
 -- @since 1.2.0
 respondSource :: ContentType
-<<<<<<< HEAD
-              -> Source (HandlerFor site) (Flush Builder)
+              -> ConduitT () (Flush Builder) (HandlerFor site) ()
               -> HandlerFor site TypedContent
 respondSource ctype src = HandlerFor $ \hd ->
-=======
-              -> ConduitT () (Flush Builder) (HandlerT site IO) ()
-              -> HandlerT site IO TypedContent
-respondSource ctype src = HandlerT $ \hd ->
->>>>>>> 103c098c
     -- Note that this implementation relies on the fact that the ResourceT
     -- environment provided by the server is the same one used in HandlerT.
     -- This is a safe assumption assuming the HandlerT is run correctly.
