{-# LANGUAGE CPP #-}
{-# LANGUAGE DeriveFunctor #-}
{-# LANGUAGE DeriveDataTypeable         #-}
{-# LANGUAGE DeriveGeneric #-}
{-# LANGUAGE TupleSections #-}
{-# LANGUAGE FlexibleInstances          #-}
{-# LANGUAGE GeneralizedNewtypeDeriving #-}
{-# LANGUAGE MultiParamTypeClasses      #-}
{-# LANGUAGE TypeFamilies               #-}
{-# LANGUAGE UndecidableInstances #-}
module Yesod.Core.Types where

import qualified Data.ByteString.Builder            as BB
#if __GLASGOW_HASKELL__ < 710
import           Control.Applicative                (Applicative (..))
import           Control.Applicative                ((<$>))
import           Data.Monoid                        (Monoid (..))
#endif
import           Control.Arrow                      (first)
import           Control.Exception                  (Exception)
import           Control.Monad                      (ap)
import           Control.Monad.IO.Class             (MonadIO (liftIO))
import           Control.Monad.Logger               (LogLevel, LogSource,
                                                     MonadLogger (..))
import           Control.Monad.Trans.Resource       (MonadResource (..), InternalState, runInternalState, MonadThrow (..), ResourceT)
import           Data.ByteString                    (ByteString)
import qualified Data.ByteString.Lazy               as L
import           Data.CaseInsensitive               (CI)
import           Data.Conduit                       (Flush, ConduitT)
import           Data.IORef                         (IORef, modifyIORef')
import           Data.Map                           (Map, unionWith)
import qualified Data.Map                           as Map
import           Data.Monoid                        (Endo (..), Last (..))
import           Data.Serialize                     (Serialize (..),
                                                     putByteString)
import           Data.String                        (IsString (fromString))
import           Data.Text                          (Text)
import qualified Data.Text                          as T
import qualified Data.Text.Lazy.Builder             as TBuilder
import           Data.Time                          (UTCTime)
import           Data.Typeable                      (Typeable)
import           GHC.Generics                       (Generic)
import           Language.Haskell.TH.Syntax         (Loc)
import qualified Network.HTTP.Types                 as H
import           Network.Wai                        (FilePart,
                                                     RequestBodyLength)
import qualified Network.Wai                        as W
import qualified Network.Wai.Parse                  as NWP
import           System.Log.FastLogger              (LogStr, LoggerSet, toLogStr, pushLogStr)
import           Network.Wai.Logger                 (DateCacheGetter)
import           Text.Blaze.Html                    (Html, toHtml)
import           Text.Hamlet                        (HtmlUrl)
import           Text.Julius                        (JavascriptUrl)
import           Web.Cookie                         (SetCookie)
import           Yesod.Core.Internal.Util           (getTime, putTime)
import           Yesod.Routes.Class                 (RenderRoute (..), ParseRoute (..))
import           Control.Monad.Reader               (MonadReader (..))
import           Data.Monoid                        ((<>))
import Control.DeepSeq (NFData (rnf))
import Control.DeepSeq.Generics (genericRnf)
import Yesod.Core.TypeCache (TypeMap, KeyedTypeMap)
import Control.Monad.Logger (MonadLoggerIO (..))
import Data.Semigroup (Semigroup)
<<<<<<< HEAD
import Control.Monad.IO.Unlift (MonadUnliftIO (..), UnliftIO (..))
=======
import UnliftIO (MonadUnliftIO (..), UnliftIO (..), withUnliftIO)
>>>>>>> 2047efd0

-- Sessions
type SessionMap = Map Text ByteString

type SaveSession = SessionMap -- ^ The session contents after running the handler
                -> IO [Header]

newtype SessionBackend = SessionBackend
    { sbLoadSession :: W.Request
                    -> IO (SessionMap, SaveSession) -- ^ Return the session data and a function to save the session
    }

data SessionCookie = SessionCookie !(Either UTCTime ByteString) !ByteString !SessionMap
    deriving (Show, Read)
instance Serialize SessionCookie where
    put (SessionCookie a b c) = do
        either putTime putByteString a
        put b
        put (map (first T.unpack) $ Map.toList c)

    get = do
        a <- getTime
        b <- get
        c <- map (first T.pack) <$> get
        return $ SessionCookie (Left a) b (Map.fromList c)

data ClientSessionDateCache =
  ClientSessionDateCache {
    csdcNow               :: !UTCTime
  , csdcExpires           :: !UTCTime
  , csdcExpiresSerialized :: !ByteString
  } deriving (Eq, Show)

-- | The parsed request information. This type augments the standard WAI
-- 'W.Request' with additional information.
data YesodRequest = YesodRequest
    { reqGetParams  :: ![(Text, Text)]
      -- ^ Same as 'W.queryString', but decoded to @Text@.
    , reqCookies    :: ![(Text, Text)]
    , reqWaiRequest :: !W.Request
    , reqLangs      :: ![Text]
      -- ^ Languages which the client supports. This is an ordered list by preference.
    , reqToken      :: !(Maybe Text)
      -- ^ A random, session-specific token used to prevent CSRF attacks.
    , reqSession    :: !SessionMap
      -- ^ Initial session sent from the client.
      --
      -- Since 1.2.0
    , reqAccept     :: ![ContentType]
      -- ^ An ordered list of the accepted content types.
      --
      -- Since 1.2.0
    }

-- | An augmented WAI 'W.Response'. This can either be a standard @Response@,
-- or a higher-level data structure which Yesod will turn into a @Response@.
data YesodResponse
    = YRWai !W.Response
    | YRWaiApp !W.Application
    | YRPlain !H.Status ![Header] !ContentType !Content !SessionMap

-- | A tuple containing both the POST parameters and submitted files.
type RequestBodyContents =
    ( [(Text, Text)]
    , [(Text, FileInfo)]
    )

data FileInfo = FileInfo
    { fileName        :: !Text
    , fileContentType :: !Text
    , fileSourceRaw   :: !(ConduitT () ByteString (ResourceT IO) ())
    , fileMove        :: !(FilePath -> IO ())
    }

data FileUpload = FileUploadMemory !(NWP.BackEnd L.ByteString)
                | FileUploadDisk !(InternalState -> NWP.BackEnd FilePath)
                | FileUploadSource !(NWP.BackEnd (ConduitT () ByteString (ResourceT IO) ()))

-- | How to determine the root of the application for constructing URLs.
--
-- Note that future versions of Yesod may add new constructors without bumping
-- the major version number. As a result, you should /not/ pattern match on
-- @Approot@ values.
data Approot master = ApprootRelative -- ^ No application root.
                    | ApprootStatic !Text
                    | ApprootMaster !(master -> Text)
                    | ApprootRequest !(master -> W.Request -> Text)

type ResolvedApproot = Text

data AuthResult = Authorized | AuthenticationRequired | Unauthorized !Text
    deriving (Eq, Show, Read)

data ScriptLoadPosition master
    = BottomOfBody
    | BottomOfHeadBlocking
    | BottomOfHeadAsync !(BottomOfHeadAsync master)

type BottomOfHeadAsync master
       = [Text] -- ^ urls to load asynchronously
      -> Maybe (HtmlUrl (Route master)) -- ^ widget of js to run on async completion
      -> HtmlUrl (Route master) -- ^ widget to insert at the bottom of <head>

type Texts = [Text]

-- | Wrap up a normal WAI application as a Yesod subsite. Ignore parent site's middleware and isAuthorized.
newtype WaiSubsite = WaiSubsite { runWaiSubsite :: W.Application }

-- | Like 'WaiSubsite', but applies parent site's middleware and isAuthorized.
--
-- @since 1.4.34
newtype WaiSubsiteWithAuth = WaiSubsiteWithAuth { runWaiSubsiteWithAuth :: W.Application }

data RunHandlerEnv site = RunHandlerEnv
    { rheRender   :: !(Route site -> [(Text, Text)] -> Text)
    , rheRoute    :: !(Maybe (Route site))
    , rheSite     :: !site
    , rheUpload   :: !(RequestBodyLength -> FileUpload)
    , rheLog      :: !(Loc -> LogSource -> LogLevel -> LogStr -> IO ())
    , rheOnError  :: !(ErrorResponse -> YesodApp)
      -- ^ How to respond when an error is thrown internally.
      --
      -- Since 1.2.0
    , rheMaxExpires :: !Text
    }

data HandlerData site = HandlerData
    { handlerRequest  :: !YesodRequest
    , handlerEnv      :: !(RunHandlerEnv site)
    , handlerState    :: !(IORef GHState)
    , handlerResource :: !InternalState
    }

data YesodRunnerEnv site = YesodRunnerEnv
    { yreLogger         :: !Logger
    , yreSite           :: !site
    , yreSessionBackend :: !(Maybe SessionBackend)
    , yreGen            :: !(IO Int)
    -- ^ Generate a random number
    , yreGetMaxExpires  :: !(IO Text)
    }

data YesodSubRunnerEnv sub parent = YesodSubRunnerEnv
    { ysreParentRunner  :: !(ParentRunner parent)
    , ysreGetSub        :: !(parent -> sub)
    , ysreToParentRoute :: !(Route sub -> Route parent)
    , ysreParentEnv     :: !(YesodRunnerEnv parent) -- FIXME maybe get rid of this and remove YesodRunnerEnv in ParentRunner?
    }

type ParentRunner parent
    = HandlerFor parent TypedContent
   -> YesodRunnerEnv parent
   -> Maybe (Route parent)
   -> W.Application

-- | A generic handler monad, which can have a different subsite and master
-- site. We define a newtype for better error message.
newtype HandlerFor site a = HandlerFor
    { unHandlerFor :: HandlerData site -> IO a
    }
    deriving Functor

data GHState = GHState
    { ghsSession :: !SessionMap
<<<<<<< HEAD
    , ghsRBC     :: Maybe RequestBodyContents
    , ghsIdent   :: Int
    , ghsCache   :: TypeMap
    , ghsCacheBy :: KeyedTypeMap
    , ghsHeaders :: Endo [Header]
=======
    , ghsRBC     :: !(Maybe RequestBodyContents)
    , ghsIdent   :: !Int
    , ghsCache   :: !TypeMap
    , ghsCacheBy :: !KeyedTypeMap
    , ghsHeaders :: !(Endo [Header])
>>>>>>> 2047efd0
    }

-- | An extension of the basic WAI 'W.Application' datatype to provide extra
-- features needed by Yesod. Users should never need to use this directly, as
-- the 'HandlerT' monad and template haskell code should hide it away.
type YesodApp = YesodRequest -> ResourceT IO YesodResponse

-- | A generic widget, allowing specification of both the subsite and master
-- site datatypes. While this is simply a @WriterT@, we define a newtype for
-- better error messages.
newtype WidgetFor site a = WidgetFor
    { unWidgetFor :: WidgetData site -> IO a
    }
    deriving Functor

data WidgetData site = WidgetData
  { wdRef :: {-# UNPACK #-} !(IORef (GWData (Route site)))
  , wdHandler :: {-# UNPACK #-} !(HandlerData site)
  }

instance a ~ () => Monoid (WidgetFor site a) where
    mempty = return ()
    mappend x y = x >> y
instance a ~ () => Semigroup (WidgetFor site a)

-- | A 'String' can be trivially promoted to a widget.
--
-- For example, in a yesod-scaffold site you could use:
--
-- @getHomeR = do defaultLayout "Widget text"@
instance a ~ () => IsString (WidgetFor site a) where
    fromString = toWidget . toHtml . T.pack
      where toWidget x = tellWidget mempty { gwdBody = Body (const x) }

tellWidget :: GWData (Route site) -> WidgetFor site ()
tellWidget d = WidgetFor $ \wd -> modifyIORef' (wdRef wd) (<> d)

type RY master = Route master -> [(Text, Text)] -> Text

-- | Newtype wrapper allowing injection of arbitrary content into CSS.
--
-- Usage:
--
-- > toWidget $ CssBuilder "p { color: red }"
--
-- Since: 1.1.3
newtype CssBuilder = CssBuilder { unCssBuilder :: TBuilder.Builder }

-- | Content for a web page. By providing this datatype, we can easily create
-- generic site templates, which would have the type signature:
--
-- > PageContent url -> HtmlUrl url
data PageContent url = PageContent
    { pageTitle :: !Html
    , pageHead  :: !(HtmlUrl url)
    , pageBody  :: !(HtmlUrl url)
    }

data Content = ContentBuilder !BB.Builder !(Maybe Int) -- ^ The content and optional content length.
             | ContentSource !(ConduitT () (Flush BB.Builder) (ResourceT IO) ())
             | ContentFile !FilePath !(Maybe FilePart)
             | ContentDontEvaluate !Content

data TypedContent = TypedContent !ContentType !Content

type RepHtml = Html
{-# DEPRECATED RepHtml "Please use Html instead" #-}
newtype RepJson = RepJson Content
newtype RepPlain = RepPlain Content
newtype RepXml = RepXml Content

type ContentType = ByteString -- FIXME Text?

-- | Prevents a response body from being fully evaluated before sending the
-- request.
--
-- Since 1.1.0
newtype DontFullyEvaluate a = DontFullyEvaluate { unDontFullyEvaluate :: a }

-- | Responses to indicate some form of an error occurred.
data ErrorResponse =
      NotFound
    | InternalError !Text
    | InvalidArgs ![Text]
    | NotAuthenticated
    | PermissionDenied !Text
    | BadMethod !H.Method
    deriving (Show, Eq, Typeable, Generic)
instance NFData ErrorResponse where
    rnf = genericRnf

----- header stuff
-- | Headers to be added to a 'Result'.
data Header =
      AddCookie !SetCookie
    | DeleteCookie !ByteString !ByteString
    -- ^ name and path
    | Header !(CI ByteString) !ByteString
    -- ^ key and value
    deriving (Eq, Show)

-- FIXME In the next major version bump, let's just add strictness annotations
-- to Header (and probably everywhere else). We can also add strictness
-- annotations to SetCookie in the cookie package.
instance NFData Header where
    rnf (AddCookie x) = rnf x
    rnf (DeleteCookie x y) = x `seq` y `seq` ()
    rnf (Header x y) = x `seq` y `seq` ()

data Location url = Local !url | Remote !Text
    deriving (Show, Eq)

-- | A diff list that does not directly enforce uniqueness.
-- When creating a widget Yesod will use nub to make it unique.
newtype UniqueList x = UniqueList ([x] -> [x])

data Script url = Script { scriptLocation :: !(Location url), scriptAttributes :: ![(Text, Text)] }
    deriving (Show, Eq)
data Stylesheet url = Stylesheet { styleLocation :: !(Location url), styleAttributes :: ![(Text, Text)] }
    deriving (Show, Eq)
newtype Title = Title { unTitle :: Html }

newtype Head url = Head (HtmlUrl url)
    deriving Monoid
instance Semigroup (Head a)
newtype Body url = Body (HtmlUrl url)
    deriving Monoid
instance Semigroup (Body a)

type CssBuilderUrl a = (a -> [(Text, Text)] -> Text) -> TBuilder.Builder

data GWData a = GWData
    { gwdBody        :: !(Body a)
    , gwdTitle       :: !(Last Title)
    , gwdScripts     :: !(UniqueList (Script a))
    , gwdStylesheets :: !(UniqueList (Stylesheet a))
    , gwdCss         :: !(Map (Maybe Text) (CssBuilderUrl a)) -- media type
    , gwdJavascript  :: !(Maybe (JavascriptUrl a))
    , gwdHead        :: !(Head a)
    }
instance Monoid (GWData a) where
    mempty = GWData mempty mempty mempty mempty mempty mempty mempty
    mappend (GWData a1 a2 a3 a4 a5 a6 a7)
            (GWData b1 b2 b3 b4 b5 b6 b7) = GWData
        (a1 `mappend` b1)
        (a2 `mappend` b2)
        (a3 `mappend` b3)
        (a4 `mappend` b4)
        (unionWith mappend a5 b5)
        (a6 `mappend` b6)
        (a7 `mappend` b7)
instance Semigroup (GWData a)

data HandlerContents =
      HCContent !H.Status !TypedContent
    | HCError !ErrorResponse
    | HCSendFile !ContentType !FilePath !(Maybe FilePart)
    | HCRedirect !H.Status !Text
    | HCCreated !Text
    | HCWai !W.Response
    | HCWaiApp !W.Application
    deriving Typeable

instance Show HandlerContents where
    show (HCContent status (TypedContent t _)) = "HCContent " ++ show (status, t)
    show (HCError e) = "HCError " ++ show e
    show (HCSendFile ct fp mfp) = "HCSendFile " ++ show (ct, fp, mfp)
    show (HCRedirect s t) = "HCRedirect " ++ show (s, t)
    show (HCCreated t) = "HCCreated " ++ show t
    show (HCWai _) = "HCWai"
    show (HCWaiApp _) = "HCWaiApp"
instance Exception HandlerContents

-- Instances for WidgetFor
instance Applicative (WidgetFor site) where
    pure = WidgetFor . const . pure
    (<*>) = ap
instance Monad (WidgetFor site) where
    return = pure
    WidgetFor x >>= f = WidgetFor $ \wd -> do
        a <- x wd
        unWidgetFor (f a) wd
instance MonadIO (WidgetFor site) where
    liftIO = WidgetFor . const
-- | @since 1.4.38
instance MonadUnliftIO (WidgetFor site) where
  {-# INLINE askUnliftIO #-}
  askUnliftIO = WidgetFor $ \wd ->
                return (UnliftIO (flip unWidgetFor wd))
instance MonadReader (WidgetData site) (WidgetFor site) where
    ask = WidgetFor return
    local f (WidgetFor g) = WidgetFor $ g . f

instance MonadThrow (WidgetFor site) where
    throwM = liftIO . throwM

instance MonadResource (WidgetFor site) where
    liftResourceT f = WidgetFor $ runInternalState f . handlerResource . wdHandler

instance MonadLogger (WidgetFor site) where
    monadLoggerLog a b c d = WidgetFor $ \wd ->
        rheLog (handlerEnv $ wdHandler wd) a b c (toLogStr d)

instance MonadLoggerIO (WidgetFor site) where
    askLoggerIO = WidgetFor $ return . rheLog . handlerEnv . wdHandler

-- Instances for HandlerT
instance Applicative (HandlerFor site) where
    pure = HandlerFor . const . return
    (<*>) = ap
instance Monad (HandlerFor site) where
    return = pure
    HandlerFor x >>= f = HandlerFor $ \r -> x r >>= \x' -> unHandlerFor (f x') r
instance MonadIO (HandlerFor site) where
    liftIO = HandlerFor . const
instance MonadReader (HandlerData site) (HandlerFor site) where
    ask = HandlerFor return
    local f (HandlerFor g) = HandlerFor $ g . f

-- | @since 1.4.38
instance MonadUnliftIO (HandlerFor site) where
  {-# INLINE askUnliftIO #-}
  askUnliftIO = HandlerFor $ \r ->
                return (UnliftIO (flip unHandlerFor r))

instance MonadThrow (HandlerFor site) where
    throwM = liftIO . throwM

instance MonadResource (HandlerFor site) where
    liftResourceT f = HandlerFor $ runInternalState f . handlerResource

instance MonadLogger (HandlerFor site) where
    monadLoggerLog a b c d = HandlerFor $ \hd ->
        rheLog (handlerEnv hd) a b c (toLogStr d)

instance MonadLoggerIO (HandlerFor site) where
    askLoggerIO = HandlerFor $ \hd -> return (rheLog (handlerEnv hd))

instance Monoid (UniqueList x) where
    mempty = UniqueList id
    UniqueList x `mappend` UniqueList y = UniqueList $ x . y
instance Semigroup (UniqueList x)

instance IsString Content where
    fromString = flip ContentBuilder Nothing . BB.stringUtf8

instance RenderRoute WaiSubsite where
    data Route WaiSubsite = WaiSubsiteRoute [Text] [(Text, Text)]
        deriving (Show, Eq, Read, Ord)
    renderRoute (WaiSubsiteRoute ps qs) = (ps, qs)
instance ParseRoute WaiSubsite where
    parseRoute (x, y) = Just $ WaiSubsiteRoute x y

instance RenderRoute WaiSubsiteWithAuth where
  data Route WaiSubsiteWithAuth = WaiSubsiteWithAuthRoute [Text] [(Text,Text)]
       deriving (Show, Eq, Read, Ord)
  renderRoute (WaiSubsiteWithAuthRoute ps qs) = (ps,qs)

instance ParseRoute WaiSubsiteWithAuth where
  parseRoute (x, y) = Just $ WaiSubsiteWithAuthRoute x y

data Logger = Logger
    { loggerSet :: !LoggerSet
    , loggerDate :: !DateCacheGetter
    }

loggerPutStr :: Logger -> LogStr -> IO ()
loggerPutStr (Logger ls _) = pushLogStr ls<|MERGE_RESOLUTION|>--- conflicted
+++ resolved
@@ -61,11 +61,7 @@
 import Yesod.Core.TypeCache (TypeMap, KeyedTypeMap)
 import Control.Monad.Logger (MonadLoggerIO (..))
 import Data.Semigroup (Semigroup)
-<<<<<<< HEAD
-import Control.Monad.IO.Unlift (MonadUnliftIO (..), UnliftIO (..))
-=======
-import UnliftIO (MonadUnliftIO (..), UnliftIO (..), withUnliftIO)
->>>>>>> 2047efd0
+import UnliftIO (MonadUnliftIO (..), UnliftIO (..))
 
 -- Sessions
 type SessionMap = Map Text ByteString
@@ -230,19 +226,11 @@
 
 data GHState = GHState
     { ghsSession :: !SessionMap
-<<<<<<< HEAD
-    , ghsRBC     :: Maybe RequestBodyContents
-    , ghsIdent   :: Int
-    , ghsCache   :: TypeMap
-    , ghsCacheBy :: KeyedTypeMap
-    , ghsHeaders :: Endo [Header]
-=======
     , ghsRBC     :: !(Maybe RequestBodyContents)
     , ghsIdent   :: !Int
     , ghsCache   :: !TypeMap
     , ghsCacheBy :: !KeyedTypeMap
     , ghsHeaders :: !(Endo [Header])
->>>>>>> 2047efd0
     }
 
 -- | An extension of the basic WAI 'W.Application' datatype to provide extra
