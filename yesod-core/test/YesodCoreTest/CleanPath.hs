{-# LANGUAGE QuasiQuotes, TypeFamilies, TemplateHaskell, MultiParamTypeClasses #-}
{-# LANGUAGE OverloadedStrings #-}
<<<<<<< HEAD
{-# LANGUAGE FlexibleInstances, ViewPatterns #-}
=======
{-# LANGUAGE FlexibleInstances #-}
{-# LANGUAGE CPP #-}
>>>>>>> 4c2b8eec
module YesodCoreTest.CleanPath (cleanPathTest, Widget) where

import Test.Hspec

import Yesod.Core

import Network.Wai
import Network.Wai.Test
import Network.HTTP.Types (status200, decodePathSegments)

import qualified Data.ByteString.Lazy.Char8 as L8
import qualified Data.Text as TS
import qualified Data.Text.Encoding as TE
import Control.Arrow ((***))
import Network.HTTP.Types (encodePath)
import Data.Monoid (mappend)
import Blaze.ByteString.Builder.Char.Utf8 (fromText)

data Subsite = Subsite

getSubsite :: a -> Subsite
getSubsite = const Subsite

instance RenderRoute Subsite where
    data Route Subsite = SubsiteRoute [TS.Text]
        deriving (Eq, Show, Read)
    renderRoute (SubsiteRoute x) = (x, [])
instance ParseRoute Subsite where
    parseRoute (x, _) = Just $ SubsiteRoute x

instance YesodSubDispatch Subsite master where
#if MIN_VERSION_wai(3, 0, 0)
    yesodSubDispatch _ req f = f $ responseLBS
#else
    yesodSubDispatch _ req = return $ responseLBS
#endif
        status200
        [ ("Content-Type", "SUBSITE")
        ] $ L8.pack $ show (pathInfo req)

data Y = Y
mkYesod "Y" [parseRoutes|
/foo FooR GET
/foo/#String FooStringR GET
/bar BarR GET
/subsite SubsiteR Subsite getSubsite
/plain PlainR GET
|]

instance Yesod Y where
    approot = ApprootStatic "http://test"
    cleanPath _ s@("subsite":_) = Right s
    cleanPath _ ["bar", ""] = Right ["bar"]
    cleanPath _ ["bar"] = Left ["bar", ""]
    cleanPath _ s =
        if corrected == s
            then Right s
            else Left corrected
      where
        corrected = filter (not . TS.null) s

    joinPath Y ar pieces' qs' =
        fromText ar `mappend` encodePath pieces qs
      where
        pieces = if null pieces' then [""] else pieces'
        qs = map (TE.encodeUtf8 *** go) qs'
        go "" = Nothing
        go x = Just $ TE.encodeUtf8 x

getFooR :: Handler RepPlain
getFooR = return $ RepPlain "foo"

getFooStringR :: String -> Handler RepPlain
getFooStringR = return . RepPlain . toContent

getBarR, getPlainR :: Handler RepPlain
getBarR = return $ RepPlain "bar"
getPlainR = return $ RepPlain "plain"

cleanPathTest :: Spec
cleanPathTest =
  describe "Test.CleanPath" $ do
      it "remove trailing slash" removeTrailingSlash
      it "noTrailingSlash" noTrailingSlash
      it "add trailing slash" addTrailingSlash
      it "has trailing slash" hasTrailingSlash
      it "/foo/something" fooSomething
      it "subsite dispatch" subsiteDispatch
      it "redirect with query string" redQueryString
      it "parsing" $ do
        parseRoute (["foo"], []) `shouldBe` Just FooR
        parseRoute (["foo", "bar"], []) `shouldBe` Just (FooStringR "bar")
        parseRoute (["subsite", "some", "path"], []) `shouldBe` Just (SubsiteR $ SubsiteRoute ["some", "path"])
        parseRoute (["ignore", "me"], []) `shouldBe` (Nothing :: Maybe (Route Y))

runner :: Session () -> IO ()
runner f = toWaiApp Y >>= runSession f

removeTrailingSlash :: IO ()
removeTrailingSlash = runner $ do
    res <- request defaultRequest
                { pathInfo = decodePathSegments "/foo/"
                }
    assertStatus 301 res
    assertHeader "Location" "http://test/foo" res

noTrailingSlash :: IO ()
noTrailingSlash = runner $ do
    res <- request defaultRequest
                { pathInfo = decodePathSegments "/foo"
                }
    assertStatus 200 res
    assertContentType "text/plain; charset=utf-8" res
    assertBody "foo" res

addTrailingSlash :: IO ()
addTrailingSlash = runner $ do
    res <- request defaultRequest
                { pathInfo = decodePathSegments "/bar"
                }
    assertStatus 301 res
    assertHeader "Location" "http://test/bar/" res

hasTrailingSlash :: IO ()
hasTrailingSlash = runner $ do
    res <- request defaultRequest
                { pathInfo = decodePathSegments "/bar/"
                }
    assertStatus 200 res
    assertContentType "text/plain; charset=utf-8" res
    assertBody "bar" res

fooSomething :: IO ()
fooSomething = runner $ do
    res <- request defaultRequest
                { pathInfo = decodePathSegments "/foo/something"
                }
    assertStatus 200 res
    assertContentType "text/plain; charset=utf-8" res
    assertBody "something" res

subsiteDispatch :: IO ()
subsiteDispatch = runner $ do
    res <- request defaultRequest
                { pathInfo = decodePathSegments "/subsite/1/2/3/"
                }
    assertStatus 200 res
    assertContentType "SUBSITE" res
    assertBody "[\"1\",\"2\",\"3\",\"\"]" res

redQueryString :: IO ()
redQueryString = runner $ do
    res <- request defaultRequest
                { pathInfo = decodePathSegments "/plain/"
                , rawQueryString = "?foo=bar"
                }
    assertStatus 301 res
    assertHeader "Location" "http://test/plain?foo=bar" res<|MERGE_RESOLUTION|>--- conflicted
+++ resolved
@@ -1,11 +1,7 @@
 {-# LANGUAGE QuasiQuotes, TypeFamilies, TemplateHaskell, MultiParamTypeClasses #-}
 {-# LANGUAGE OverloadedStrings #-}
-<<<<<<< HEAD
 {-# LANGUAGE FlexibleInstances, ViewPatterns #-}
-=======
-{-# LANGUAGE FlexibleInstances #-}
 {-# LANGUAGE CPP #-}
->>>>>>> 4c2b8eec
 module YesodCoreTest.CleanPath (cleanPathTest, Widget) where
 
 import Test.Hspec
