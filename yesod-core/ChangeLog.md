--- conflicted
+++ resolved
@@ -1,11 +1,11 @@
-## 1.4.34
-
-<<<<<<< HEAD
+## 1.4.35
+
 * Contexts can be included in generated TH instances. [1365](https://github.com/yesodweb/yesod/issues/1365)
 * Type variables can be included in routes.
-=======
+
+## 1.4.34
+
 * Add `WaiSubsiteWithAuth`. [#1394](https://github.com/yesodweb/yesod/pull/1394)
->>>>>>> 6630c059
 
 ## 1.4.33
 
