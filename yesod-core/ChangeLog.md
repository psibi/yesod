<<<<<<< HEAD
## 1.4.34

* Contexts can be included in generated TH instances. [1365](https://github.com/yesodweb/yesod/issues/1365)
* Type variables can be included in routes.
=======
## 1.4.33

* Adds curly brackets to route parser. [#1363](https://github.com/yesodweb/yesod/pull/1363)
>>>>>>> de9f5bc4

## 1.4.32

* Fix warnings
* Route parsing handles CRLF line endings
* Add 'getPostParams' in Yesod.Core.Handler
* Haddock rendering improved.

## 1.4.31

* Add `parseCheckJsonBody` and `requireCheckJsonBody`

## 1.4.30

* Add `defaultMessageWidget`

## 1.4.29

* Exports some internals and fix version bounds [#1318](https://github.com/yesodweb/yesod/pull/1318)

## 1.4.28

* Add ToWidget instances for strict text, lazy text, and text builder [#1310](https://github.com/yesodweb/yesod/pull/1310)

## 1.4.27

* Added `jsAttributes` [#1308](https://github.com/yesodweb/yesod/pull/1308)

## 1.4.26

* Modify `languages` so that, if you previously called `setLanguage`, the newly
  set language will be reflected.

## 1.4.25

* Add instance of MonadHandler and MonadWidget for ExceptT [#1278](https://github.com/yesodweb/yesod/pull/1278)

## 1.4.24

* cached and cachedBy will not overwrite global state changes [#1268](https://github.com/yesodweb/yesod/pull/1268)

## 1.4.23.1

* Don't allow sending multiple cookies with the same name to the client, in accordance with [RFC 6265](https://tools.ietf.org/html/rfc6265). This fixes an issue where multiple CSRF tokens were sent to the client. [#1258](https://github.com/yesodweb/yesod/pull/1258)
* Default CSRF tokens to the root path "/", fixing an issue where multiple tokens were stored in cookies, and using the wrong one led to CSRF errors [#1248](https://github.com/yesodweb/yesod/pull/1248)

## 1.4.23

* urlParamRenderOverride method for Yesod class [#1257](https://github.com/yesodweb/yesod/pull/1257)
* Add laxSameSiteSessions and strictSameSiteSessions [#1226](https://github.com/yesodweb/yesod/pull/1226)

## 1.4.22

* Proper handling of impure exceptions within `HandlerError` values

## 1.4.21

* Add support for `Encoding` from `aeson-0.11` [#1241](https://github.com/yesodweb/yesod/pull/1241)

## 1.4.20.2

* GHC 8 support

## 1.4.20.1

* Log a warning when a CSRF error occurs [#1200](https://github.com/yesodweb/yesod/pull/1200)

## 1.4.20

* `addMessage`, `addMessageI`, and `getMessages` functions

## 1.4.19.1

* Allow lines of dashes in route files [#1182](https://github.com/yesodweb/yesod/pull/1182)

## 1.4.19

* Auth logout not working with defaultCsrfMiddleware [#1151](https://github.com/yesodweb/yesod/issues/1151)

## 1.4.18.2

* Allow subsites within hierarchical routes [#1144](https://github.com/yesodweb/yesod/pull/1144)

## 1.4.18

* Add hook to apply arbitrary function to all handlers [#1122](https://github.com/yesodweb/yesod/pull/1122)

## 1.4.17

* Add `getApprootText`

## 1.4.16

* Add `guessApproot` and `guessApprootOr`

## 1.4.15.1

* bugfix neverExpires leaked threads

## 1.4.15

* mkYesod avoids using reify when it isn't necessary. This avoids needing to define the site type below the call to mkYesod.

## 1.4.14

* Add CSRF protection functions and middleware based on HTTP cookies and headers [#1017](https://github.com/yesodweb/yesod/pull/1017)
* Add mkYesodWith, which allows creating sites with polymorphic type parameters [#1055](https://github.com/yesodweb/yesod/pull/1055)
* Do not define the site type below a call to mkYesod (or any variant), as it will be required at splicing time for reification.
  This was allowed before because reification was not in use. Reification was introduced to allow parametrized types to be used
  by mkYesod (and variants), with potentially polymorphic variables.

## 1.4.13

* Add getsYesod function [#1042](https://github.com/yesodweb/yesod/pull/1042)
* Add IsString instance for WidgetT site m () [#1038](https://github.com/yesodweb/yesod/pull/1038)

## 1.4.12

* Don't show source location for logs that don't have that information [#1027](https://github.com/yesodweb/yesod/pull/1027)

## 1.4.11

* Expose `stripHandlerT` and `subHelper`

## 1.4.10

* Export log formatting [#1001](https://github.com/yesodweb/yesod/pull/1001)

## 1.4.9.1

* Deal better with multiple cookie headers

## 1.4.9

* Add simple authentication helpers [#962](https://github.com/yesodweb/yesod/pull/962)

## 1.4.8.3

* Use 307 redirect for cleaning paths and non-GET requests [#951](https://github.com/yesodweb/yesod/issues/951)

## 1.4.8.2

* Allow blaze-builder 0.4

## 1.4.8.1

* Bump upper bound on path-pieces

## 1.4.8

* Add a bunch of `Semigroup` instances

## 1.4.7.3

* Remove defunct reference to SpecialResponse [#925](https://github.com/yesodweb/yesod/issues/925)

## 1.4.7

SSL-only session security [#894](https://github.com/yesodweb/yesod/pull/894)

## 1.4.6.2

monad-control 1.0

## 1.4.6

Added the `Yesod.Core.Unsafe` module.

## 1.4.5

* `envClientSessionBackend`
* Add `MonadLoggerIO` instances (conditional on monad-logger 0.3.10 being used).

## 1.4.4.5

Support time 1.5

## 1.4.4.2

`neverExpires` uses dates one year in the future (instead of in 2037).

## 1.4.4.1

Improvements to etag/if-none-match support #868 #869

## 1.4.4

Add the `notModified` and `setEtag` functions.

## 1.4.3

Switch to mwc-random for token generation.<|MERGE_RESOLUTION|>--- conflicted
+++ resolved
@@ -1,13 +1,11 @@
-<<<<<<< HEAD
 ## 1.4.34
 
 * Contexts can be included in generated TH instances. [1365](https://github.com/yesodweb/yesod/issues/1365)
 * Type variables can be included in routes.
-=======
+
 ## 1.4.33
 
 * Adds curly brackets to route parser. [#1363](https://github.com/yesodweb/yesod/pull/1363)
->>>>>>> de9f5bc4
 
 ## 1.4.32
 
