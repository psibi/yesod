--- conflicted
+++ resolved
@@ -1,9 +1,5 @@
 name:            yesod-core
-<<<<<<< HEAD
-version:         1.2.15.3
-=======
 version:         1.2.16
->>>>>>> 08f796fc
 license:         MIT
 license-file:    LICENSE
 author:          Michael Snoyman <michael@snoyman.com>
