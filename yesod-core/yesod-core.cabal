--- conflicted
+++ resolved
@@ -1,9 +1,5 @@
 name:            yesod-core
-<<<<<<< HEAD
-version:         1.1.8.3
-=======
 version:         1.2.0
->>>>>>> 04f23c74
 license:         MIT
 license-file:    LICENSE
 author:          Michael Snoyman <michael@snoyman.com>
@@ -60,11 +56,7 @@
                    , shakespeare-i18n      >= 1.0      && < 1.1
                    , blaze-builder         >= 0.2.1.4  && < 0.4
                    , transformers          >= 0.2.2    && < 0.4
-<<<<<<< HEAD
-                   , clientsession         >= 0.8
-=======
                    , clientsession         >= 0.9      && < 0.10
->>>>>>> 04f23c74
                    , random                >= 1.0.0.2  && < 1.1
                    , cereal                >= 0.3      && < 0.4
                    , old-locale            >= 1.0.0.2  && < 1.1
