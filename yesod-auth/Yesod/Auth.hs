{-# LANGUAGE CPP #-}
{-# LANGUAGE ViewPatterns #-}
{-# LANGUAGE ConstraintKinds #-}
{-# LANGUAGE DefaultSignatures #-}
{-# LANGUAGE QuasiQuotes, TypeFamilies, TemplateHaskell #-}
{-# LANGUAGE FlexibleContexts #-}
{-# LANGUAGE FlexibleInstances #-}
{-# LANGUAGE MultiParamTypeClasses #-}
{-# LANGUAGE RankNTypes #-}
{-# LANGUAGE OverloadedStrings #-}
{-# LANGUAGE DeriveDataTypeable #-}
{-# LANGUAGE UndecidableInstances #-}
{-# OPTIONS_GHC -fno-warn-orphans #-}
module Yesod.Auth
    ( -- * Subsite
      Auth
    , AuthRoute
    , Route (..)
    , AuthPlugin (..)
    , getAuth
    , YesodAuth (..)
    , YesodAuthPersist (..)
      -- * Plugin interface
    , Creds (..)
    , setCreds
    , setCredsRedirect
    , clearCreds
    , loginErrorMessage
    , loginErrorMessageI
      -- * User functions
    , AuthenticationResult (..)
    , defaultMaybeAuthId
    , defaultLoginHandler
    , maybeAuthPair
    , maybeAuth
    , requireAuthId
    , requireAuthPair
    , requireAuth
      -- * Exception
    , AuthException (..)
      -- * Helper
    , MonadAuthHandler
    , AuthHandler
      -- * Internal
    , credsKey
    , provideJsonMessage
    , messageJson401
    , asHtml
    ) where

import Control.Monad                 (when)
import Control.Monad.Trans.Maybe
import Control.Monad.IO.Unlift       (withRunInIO, MonadUnliftIO)

import Yesod.Auth.Routes
import Data.Aeson hiding (json)
import Data.Text.Encoding (decodeUtf8With)
import Data.Text.Encoding.Error (lenientDecode)
import           Data.Text (Text)
import qualified Data.Text as T
import qualified Data.HashMap.Lazy as Map
import Data.Monoid (Endo)
import Network.HTTP.Client (Manager, Request, withResponse, Response, BodyReader)
import Network.HTTP.Client.TLS (getGlobalManager)

import qualified Network.Wai as W

import Yesod.Core
import Yesod.Persist
import Yesod.Auth.Message (AuthMessage, defaultMessage)
import qualified Yesod.Auth.Message as Msg
import Yesod.Form (FormMessage)
import Data.Typeable (Typeable)
import Control.Exception (Exception)
import Network.HTTP.Types (Status, internalServerError500, unauthorized401)
import qualified Control.Monad.Trans.Writer    as Writer
import Control.Monad (void)

type AuthRoute = Route Auth

type MonadAuthHandler master m = (MonadSubHandler m, YesodAuth master, master ~ HandlerSite m, Auth ~ SubHandlerSite m, MonadUnliftIO m)
type AuthHandler master a = forall m. MonadAuthHandler master m => m a

type Method = Text
type Piece = Text

-- | The result of an authentication based on credentials
--
-- @since 1.4.4
data AuthenticationResult master
    = Authenticated (AuthId master) -- ^ Authenticated successfully
    | UserError AuthMessage         -- ^ Invalid credentials provided by user
    | ServerError Text              -- ^ Some other error

data AuthPlugin master = AuthPlugin
    { apName :: Text
    , apDispatch :: Method -> [Piece] -> AuthHandler master TypedContent
    , apLogin :: (Route Auth -> Route master) -> WidgetFor master ()
    }

getAuth :: a -> Auth
getAuth = const Auth

-- | User credentials
data Creds master = Creds
    { credsPlugin :: Text -- ^ How the user was authenticated
    , credsIdent :: Text -- ^ Identifier. Exact meaning depends on plugin.
    , credsExtra :: [(Text, Text)]
    } deriving (Show)

class (Yesod master, PathPiece (AuthId master), RenderMessage master FormMessage) => YesodAuth master where
    type AuthId master

    -- | specify the layout. Uses defaultLayout by default
    authLayout :: WidgetFor master () -> AuthHandler master Html
    authLayout = liftHandler . defaultLayout

    -- | Default destination on successful login, if no other
    -- destination exists.
    loginDest :: master -> Route master

    -- | Default destination on successful logout, if no other
    -- destination exists.
    logoutDest :: master -> Route master

    -- | Perform authentication based on the given credentials.
    --
    -- Default implementation is in terms of @'getAuthId'@
    --
<<<<<<< HEAD
    -- Since: 1.4.4
    authenticate :: Creds master -> AuthHandler master (AuthenticationResult master)
=======
    -- @since 1.4.4
    authenticate :: Creds master -> HandlerT master IO (AuthenticationResult master)
>>>>>>> 103c098c
    authenticate creds = do
        muid <- getAuthId creds

        return $ maybe (UserError Msg.InvalidLogin) Authenticated muid

    -- | Determine the ID associated with the set of credentials.
    --
    -- Default implementation is in terms of @'authenticate'@
    --
    getAuthId :: Creds master -> AuthHandler master (Maybe (AuthId master))
    getAuthId creds = do
        auth <- authenticate creds

        return $ case auth of
            Authenticated auid -> Just auid
            _ -> Nothing

    -- | Which authentication backends to use.
    authPlugins :: master -> [AuthPlugin master]

    -- | What to show on the login page.
    --
    -- By default this calls 'defaultLoginHandler', which concatenates
    -- plugin widgets and wraps the result in 'authLayout'. Override if
    -- you need fancy widget containers, additional functionality, or an
    -- entirely custom page.  For example, in some applications you may
    -- want to prevent the login page being displayed for a user who is
    -- already logged in, even if the URL is visited explicitly; this can
    -- be done by overriding 'loginHandler' in your instance declaration
    -- with something like:
    --
    -- > instance YesodAuth App where
    -- >     ...
    -- >     loginHandler = do
    -- >         ma <- lift maybeAuthId
    -- >         when (isJust ma) $
    -- >             lift $ redirect HomeR   -- or any other Handler code you want
    -- >         defaultLoginHandler
    --
    loginHandler :: AuthHandler master Html
    loginHandler = defaultLoginHandler

    -- | Used for i18n of messages provided by this package.
    renderAuthMessage :: master
                      -> [Text] -- ^ languages
                      -> AuthMessage
                      -> Text
    renderAuthMessage _ _ = defaultMessage

    -- | After login and logout, redirect to the referring page, instead of
    -- 'loginDest' and 'logoutDest'. Default is 'False'.
    redirectToReferer :: master -> Bool
    redirectToReferer _ = False

    -- | When being redirected to the login page should the current page
    -- be set to redirect back to. Default is 'True'.
    --                      
    -- @since 1.4.21
    redirectToCurrent :: master -> Bool
    redirectToCurrent _ = True

    -- | Return an HTTP connection manager that is stored in the foundation
    -- type. This allows backends to reuse persistent connections. If none of
    -- the backends you're using use HTTP connections, you can safely return
    -- @error \"authHttpManager\"@ here.
    authHttpManager :: AuthHandler master Manager
    authHttpManager = liftIO getGlobalManager

    -- | Called on a successful login. By default, calls
    -- @addMessageI "success" NowLoggedIn@.
    onLogin :: AuthHandler master ()
    onLogin = addMessageI "success" Msg.NowLoggedIn

    -- | Called on logout. By default, does nothing
    onLogout :: AuthHandler master ()
    onLogout = return ()

    -- | Retrieves user credentials, if user is authenticated.
    --
    -- By default, this calls 'defaultMaybeAuthId' to get the user ID from the
    -- session. This can be overridden to allow authentication via other means,
    -- such as checking for a special token in a request header. This is
    -- especially useful for creating an API to be accessed via some means
    -- other than a browser.
    --
<<<<<<< HEAD
    -- Since 1.2.0
    maybeAuthId :: AuthHandler master (Maybe (AuthId master))
=======
    -- @since 1.2.0
    maybeAuthId :: HandlerT master IO (Maybe (AuthId master))
>>>>>>> 103c098c

    default maybeAuthId
        :: (YesodAuthPersist master, Typeable (AuthEntity master))
        => AuthHandler master (Maybe (AuthId master))
    maybeAuthId = defaultMaybeAuthId

    -- | Called on login error for HTTP requests. By default, calls
    -- @addMessage@ with "error" as status and redirects to @dest@.
    onErrorHtml :: Route master -> Text -> AuthHandler master Html
    onErrorHtml dest msg = do
        addMessage "error" $ toHtml msg
        fmap asHtml $ redirect dest

    -- | runHttpRequest gives you a chance to handle an HttpException and retry
    --  The default behavior is to simply execute the request which will throw an exception on failure
    --
    --  The HTTP 'Request' is given in case it is useful to change behavior based on inspecting the request.
    --  This is an experimental API that is not broadly used throughout the yesod-auth code base
    runHttpRequest
      :: MonadAuthHandler master m
      => Request
      -> (Response BodyReader -> m a)
      -> m a
    runHttpRequest req inner = do
      man <- authHttpManager
      withRunInIO $ \run -> withResponse req man $ run . inner

    {-# MINIMAL loginDest, logoutDest, (authenticate | getAuthId), authPlugins, authHttpManager #-}

{-# DEPRECATED getAuthId "Define 'authenticate' instead; 'getAuthId' will be removed in the next major version" #-}

-- | Internal session key used to hold the authentication information.
--
-- @since 1.2.3
credsKey :: Text
credsKey = "_ID"

-- | Retrieves user credentials from the session, if user is authenticated.
--
-- This function does /not/ confirm that the credentials are valid, see
-- 'maybeAuthIdRaw' for more information. The first call in a request
-- does a database request to make sure that the account is still in the database.
--
-- @since 1.1.2
defaultMaybeAuthId
    :: (YesodAuthPersist master, Typeable (AuthEntity master))
    => AuthHandler master (Maybe (AuthId master))
defaultMaybeAuthId = runMaybeT $ do
    s   <- MaybeT $ lookupSession credsKey
    aid <- MaybeT $ return $ fromPathPiece s
    _   <- MaybeT $ cachedAuth aid
    return aid

cachedAuth
    :: (YesodAuthPersist master, Typeable (AuthEntity master))
    => AuthId master
    -> AuthHandler master (Maybe (AuthEntity master))
cachedAuth
    = fmap unCachedMaybeAuth
    . cached
    . fmap CachedMaybeAuth
    . getAuthEntity


-- | Default handler to show the login page.
--
-- This is the default 'loginHandler'.  It concatenates plugin widgets and
-- wraps the result in 'authLayout'.  See 'loginHandler' for more details.
--
-- @since 1.4.9
defaultLoginHandler :: AuthHandler master Html
defaultLoginHandler = do
    tp <- getRouteToParent
    authLayout $ do
        setTitleI Msg.LoginTitle
        master <- getYesod
        mapM_ (flip apLogin tp) (authPlugins master)


loginErrorMessageI
  :: Route Auth
  -> AuthMessage
  -> AuthHandler master TypedContent
loginErrorMessageI dest msg = do
  toParent <- getRouteToParent
  loginErrorMessageMasterI (toParent dest) msg


loginErrorMessageMasterI
  :: Route master
  -> AuthMessage
  -> AuthHandler master TypedContent
loginErrorMessageMasterI dest msg = do
  mr <- getMessageRender
  loginErrorMessage dest (mr msg)

-- | For HTML, set the message and redirect to the route.
-- For JSON, send the message and a 401 status
loginErrorMessage :: YesodAuth master
         => Route master
         -> Text
         -> AuthHandler master TypedContent
loginErrorMessage dest msg = messageJson401 msg (onErrorHtml dest msg)

messageJson401
  :: MonadAuthHandler master m
  => Text
  -> m Html
  -> m TypedContent
messageJson401 = messageJsonStatus unauthorized401

messageJson500 :: MonadAuthHandler master m => Text -> m Html -> m TypedContent
messageJson500 = messageJsonStatus internalServerError500

messageJsonStatus
  :: MonadAuthHandler master m
  => Status
  -> Text
  -> m Html
  -> m TypedContent
messageJsonStatus status msg html = selectRep $ do
    provideRep html
    provideRep $ do
        let obj = object ["message" .= msg]
        void $ sendResponseStatus status obj
        return obj

provideJsonMessage :: Monad m => Text -> Writer.Writer (Endo [ProvidedRep m]) ()
provideJsonMessage msg = provideRep $ return $ object ["message" .= msg]


setCredsRedirect
  :: Creds master -- ^ new credentials
  -> AuthHandler master TypedContent
setCredsRedirect creds = do
    y    <- getYesod
    auth <- authenticate creds
    case auth of
        Authenticated aid -> do
            setSession credsKey $ toPathPiece aid
            onLogin
            res <- selectRep $ do
                provideRepType typeHtml $
                    fmap asHtml $ redirectUltDest $ loginDest y
                provideJsonMessage "Login Successful"
            sendResponse res

        UserError msg ->
            case authRoute y of
                Nothing -> do
                    msg' <- renderMessage' msg
                    messageJson401 msg' $ authLayout $ -- TODO
                        toWidget [whamlet|<h1>_{msg}|]
                Just ar -> loginErrorMessageMasterI ar msg

        ServerError msg -> do
            $(logError) msg

            case authRoute y of
                Nothing -> do
                    msg' <- renderMessage' Msg.AuthError
                    messageJson500 msg' $ authLayout $
                        toWidget [whamlet|<h1>_{Msg.AuthError}|]
                Just ar -> loginErrorMessageMasterI ar Msg.AuthError

  where
    renderMessage' msg = do
        langs <- languages
        master <- getYesod
        return $ renderAuthMessage master langs msg

-- | Sets user credentials for the session after checking them with authentication backends.
setCreds :: Bool         -- ^ if HTTP redirects should be done
         -> Creds master -- ^ new credentials
         -> AuthHandler master ()
setCreds doRedirects creds =
    if doRedirects
      then void $ setCredsRedirect creds
      else do auth <- authenticate creds
              case auth of
                  Authenticated aid -> setSession credsKey $ toPathPiece aid
                  _ -> return ()

-- | same as defaultLayoutJson, but uses authLayout
authLayoutJson
  :: (ToJSON j, MonadAuthHandler master m)
  => WidgetFor master ()  -- ^ HTML
  -> m j  -- ^ JSON
  -> m TypedContent
authLayoutJson w json = selectRep $ do
    provideRep $ authLayout w
    provideRep $ fmap toJSON json

-- | Clears current user credentials for the session.
--
<<<<<<< HEAD
-- Since 1.1.7
clearCreds :: Bool -- ^ if HTTP redirect to 'logoutDest' should be done
           -> AuthHandler master ()
=======
-- @since 1.1.7
clearCreds :: YesodAuth master
           => Bool -- ^ if HTTP redirect to 'logoutDest' should be done
           -> HandlerT master IO ()
>>>>>>> 103c098c
clearCreds doRedirects = do
    y <- getYesod
    onLogout
    deleteSession credsKey
    when doRedirects $ do
        redirectUltDest $ logoutDest y

getCheckR :: AuthHandler master TypedContent
getCheckR = do
    creds <- maybeAuthId
    authLayoutJson (do
        setTitle "Authentication Status"
        toWidget $ html' creds) (return $ jsonCreds creds)
  where
    html' creds =
        [shamlet|
$newline never
<h1>Authentication Status
$maybe _ <- creds
    <p>Logged in.
$nothing
    <p>Not logged in.
|]
    jsonCreds creds =
        Object $ Map.fromList
            [ (T.pack "logged_in", Bool $ maybe False (const True) creds)
            ]

setUltDestReferer' :: AuthHandler master ()
setUltDestReferer' = do
    master <- getYesod
    when (redirectToReferer master) setUltDestReferer

getLoginR :: AuthHandler master Html
getLoginR = setUltDestReferer' >> loginHandler

getLogoutR :: AuthHandler master ()
getLogoutR = do
  tp <- getRouteToParent
  setUltDestReferer' >> redirectToPost (tp LogoutR)

postLogoutR :: AuthHandler master ()
postLogoutR = clearCreds True

handlePluginR :: Text -> [Text] -> AuthHandler master TypedContent
handlePluginR plugin pieces = do
    master <- getYesod
    env <- waiRequest
    let method = decodeUtf8With lenientDecode $ W.requestMethod env
    case filter (\x -> apName x == plugin) (authPlugins master) of
        [] -> notFound
        ap:_ -> apDispatch ap method pieces

-- | Similar to 'maybeAuthId', but additionally look up the value associated
-- with the user\'s database identifier to get the value in the database. This
-- assumes that you are using a Persistent database.
--
-- @since 1.1.0
maybeAuth :: ( YesodAuthPersist master
             , val ~ AuthEntity master
             , Key val ~ AuthId master
             , PersistEntity val
             , Typeable val
             ) => AuthHandler master (Maybe (Entity val))
maybeAuth = fmap (fmap (uncurry Entity)) maybeAuthPair

-- | Similar to 'maybeAuth', but doesn’t assume that you are using a
-- Persistent database.
--
<<<<<<< HEAD
-- Since 1.4.0
maybeAuthPair
  :: (YesodAuthPersist master, Typeable (AuthEntity master))
  => AuthHandler master (Maybe (AuthId master, AuthEntity master))
=======
-- @since 1.4.0
maybeAuthPair :: (YesodAuthPersist master, Typeable (AuthEntity master))
              => HandlerT master IO (Maybe (AuthId master, AuthEntity master))
>>>>>>> 103c098c
maybeAuthPair = runMaybeT $ do
    aid <- MaybeT maybeAuthId
    ae  <- MaybeT $ cachedAuth aid
    return (aid, ae)


newtype CachedMaybeAuth val = CachedMaybeAuth { unCachedMaybeAuth :: Maybe val }
    deriving Typeable

-- | Class which states that the given site is an instance of @YesodAuth@
-- and that its @AuthId@ is a lookup key for the full user information in
-- a @YesodPersist@ database.
--
-- The default implementation of @getAuthEntity@ assumes that the @AuthId@
-- for the @YesodAuth@ superclass is in fact a persistent @Key@ for the
-- given value.  This is the common case in Yesod, and means that you can
-- easily look up the full information on a given user.
--
-- @since 1.4.0
class (YesodAuth master, YesodPersist master) => YesodAuthPersist master where
    -- | If the @AuthId@ for a given site is a persistent ID, this will give the
    -- value for that entity. E.g.:
    --
    -- > type AuthId MySite = UserId
    -- > AuthEntity MySite ~ User
    --
    -- @since 1.2.0
    type AuthEntity master :: *
    type AuthEntity master = KeyEntity (AuthId master)

    getAuthEntity :: AuthId master -> AuthHandler master (Maybe (AuthEntity master))

    default getAuthEntity
        :: ( YesodPersistBackend master ~ backend
           , PersistRecordBackend (AuthEntity master) backend
           , Key (AuthEntity master) ~ AuthId master
           , PersistStore backend
           )
        => AuthId master -> HandlerFor master (Maybe (AuthEntity master))
    getAuthEntity = runDB . get


type family KeyEntity key
type instance KeyEntity (Key x) = x

-- | Similar to 'maybeAuthId', but redirects to a login page if user is not
-- authenticated or responds with error 401 if this is an API client (expecting JSON).
--
<<<<<<< HEAD
-- Since 1.1.0
requireAuthId :: AuthHandler master (AuthId master)
=======
-- @since 1.1.0
requireAuthId :: YesodAuth master => HandlerT master IO (AuthId master)
>>>>>>> 103c098c
requireAuthId = maybeAuthId >>= maybe handleAuthLack return

-- | Similar to 'maybeAuth', but redirects to a login page if user is not
-- authenticated or responds with error 401 if this is an API client (expecting JSON).
--
-- @since 1.1.0
requireAuth :: ( YesodAuthPersist master
               , val ~ AuthEntity master
               , Key val ~ AuthId master
               , PersistEntity val
               , Typeable val
               ) => AuthHandler master (Entity val)
requireAuth = maybeAuth >>= maybe handleAuthLack return

-- | Similar to 'requireAuth', but not tied to Persistent's 'Entity' type.
-- Instead, the 'AuthId' and 'AuthEntity' are returned in a tuple.
--
<<<<<<< HEAD
-- Since 1.4.0
requireAuthPair
  :: ( YesodAuthPersist master
     , Typeable (AuthEntity master)
     )
  => AuthHandler master (AuthId master, AuthEntity master)
=======
-- @since 1.4.0
requireAuthPair :: (YesodAuthPersist master, Typeable (AuthEntity master))
                => HandlerT master IO (AuthId master, AuthEntity master)
>>>>>>> 103c098c
requireAuthPair = maybeAuthPair >>= maybe handleAuthLack return

handleAuthLack :: AuthHandler master a
handleAuthLack = do
    aj <- acceptsJson
    if aj then notAuthenticated else redirectLogin

redirectLogin :: AuthHandler master a
redirectLogin = do
    y <- getYesod
    when (redirectToCurrent y) setUltDestCurrent
    case authRoute y of
        Just z -> redirect z
        Nothing -> permissionDenied "Please configure authRoute"

instance YesodAuth master => RenderMessage master AuthMessage where
    renderMessage = renderAuthMessage

data AuthException = InvalidFacebookResponse
    deriving (Show, Typeable)
instance Exception AuthException

-- FIXME HandlerSite m ~ SubHandlerSite m should be unnecessary
instance (YesodAuth (HandlerSite m), HandlerSite m ~ SubHandlerSite m, MonadSubHandler m, MonadUnliftIO m) => YesodSubDispatch Auth m where
    yesodSubDispatch = $(mkYesodSubDispatch resourcesAuth)

asHtml :: Html -> Html
asHtml = id<|MERGE_RESOLUTION|>--- conflicted
+++ resolved
@@ -127,13 +127,8 @@
     --
     -- Default implementation is in terms of @'getAuthId'@
     --
-<<<<<<< HEAD
-    -- Since: 1.4.4
+    -- @since: 1.4.4
     authenticate :: Creds master -> AuthHandler master (AuthenticationResult master)
-=======
-    -- @since 1.4.4
-    authenticate :: Creds master -> HandlerT master IO (AuthenticationResult master)
->>>>>>> 103c098c
     authenticate creds = do
         muid <- getAuthId creds
 
@@ -219,13 +214,8 @@
     -- especially useful for creating an API to be accessed via some means
     -- other than a browser.
     --
-<<<<<<< HEAD
-    -- Since 1.2.0
+    -- @since 1.2.0
     maybeAuthId :: AuthHandler master (Maybe (AuthId master))
-=======
-    -- @since 1.2.0
-    maybeAuthId :: HandlerT master IO (Maybe (AuthId master))
->>>>>>> 103c098c
 
     default maybeAuthId
         :: (YesodAuthPersist master, Typeable (AuthEntity master))
@@ -421,16 +411,9 @@
 
 -- | Clears current user credentials for the session.
 --
-<<<<<<< HEAD
--- Since 1.1.7
+-- @since 1.1.7
 clearCreds :: Bool -- ^ if HTTP redirect to 'logoutDest' should be done
            -> AuthHandler master ()
-=======
--- @since 1.1.7
-clearCreds :: YesodAuth master
-           => Bool -- ^ if HTTP redirect to 'logoutDest' should be done
-           -> HandlerT master IO ()
->>>>>>> 103c098c
 clearCreds doRedirects = do
     y <- getYesod
     onLogout
@@ -500,16 +483,10 @@
 -- | Similar to 'maybeAuth', but doesn’t assume that you are using a
 -- Persistent database.
 --
-<<<<<<< HEAD
--- Since 1.4.0
+-- @since 1.4.0
 maybeAuthPair
   :: (YesodAuthPersist master, Typeable (AuthEntity master))
   => AuthHandler master (Maybe (AuthId master, AuthEntity master))
-=======
--- @since 1.4.0
-maybeAuthPair :: (YesodAuthPersist master, Typeable (AuthEntity master))
-              => HandlerT master IO (Maybe (AuthId master, AuthEntity master))
->>>>>>> 103c098c
 maybeAuthPair = runMaybeT $ do
     aid <- MaybeT maybeAuthId
     ae  <- MaybeT $ cachedAuth aid
@@ -548,8 +525,8 @@
            , Key (AuthEntity master) ~ AuthId master
            , PersistStore backend
            )
-        => AuthId master -> HandlerFor master (Maybe (AuthEntity master))
-    getAuthEntity = runDB . get
+        => AuthId master -> AuthHandler master (Maybe (AuthEntity master))
+    getAuthEntity = liftHandler . runDB . get
 
 
 type family KeyEntity key
@@ -558,13 +535,8 @@
 -- | Similar to 'maybeAuthId', but redirects to a login page if user is not
 -- authenticated or responds with error 401 if this is an API client (expecting JSON).
 --
-<<<<<<< HEAD
--- Since 1.1.0
+-- @since 1.1.0
 requireAuthId :: AuthHandler master (AuthId master)
-=======
--- @since 1.1.0
-requireAuthId :: YesodAuth master => HandlerT master IO (AuthId master)
->>>>>>> 103c098c
 requireAuthId = maybeAuthId >>= maybe handleAuthLack return
 
 -- | Similar to 'maybeAuth', but redirects to a login page if user is not
@@ -582,18 +554,12 @@
 -- | Similar to 'requireAuth', but not tied to Persistent's 'Entity' type.
 -- Instead, the 'AuthId' and 'AuthEntity' are returned in a tuple.
 --
-<<<<<<< HEAD
--- Since 1.4.0
+-- @since 1.4.0
 requireAuthPair
   :: ( YesodAuthPersist master
      , Typeable (AuthEntity master)
      )
   => AuthHandler master (AuthId master, AuthEntity master)
-=======
--- @since 1.4.0
-requireAuthPair :: (YesodAuthPersist master, Typeable (AuthEntity master))
-                => HandlerT master IO (AuthId master, AuthEntity master)
->>>>>>> 103c098c
 requireAuthPair = maybeAuthPair >>= maybe handleAuthLack return
 
 handleAuthLack :: AuthHandler master a
