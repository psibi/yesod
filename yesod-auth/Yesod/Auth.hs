{-# LANGUAGE CPP #-}
{-# LANGUAGE ViewPatterns #-}
{-# LANGUAGE ConstraintKinds #-}
{-# LANGUAGE DefaultSignatures #-}
{-# LANGUAGE QuasiQuotes, TypeFamilies, TemplateHaskell #-}
{-# LANGUAGE FlexibleContexts #-}
{-# LANGUAGE FlexibleInstances #-}
{-# LANGUAGE MultiParamTypeClasses #-}
{-# LANGUAGE RankNTypes #-}
{-# LANGUAGE OverloadedStrings #-}
{-# LANGUAGE DeriveDataTypeable #-}
{-# LANGUAGE UndecidableInstances #-}
{-# OPTIONS_GHC -fno-warn-orphans #-}
module Yesod.Auth
    ( -- * Subsite
      Auth
    , AuthRoute
    , Route (..)
    , AuthPlugin (..)
    , getAuth
    , YesodAuth (..)
    , YesodAuthPersist (..)
      -- * Plugin interface
    , Creds (..)
    , setCreds
    , setCredsRedirect
    , clearCreds
    , loginErrorMessage
    , loginErrorMessageI
      -- * User functions
    , AuthenticationResult (..)
    , defaultMaybeAuthId
    , defaultLoginHandler
    , maybeAuthPair
    , maybeAuth
    , requireAuthId
    , requireAuthPair
    , requireAuth
      -- * Exception
    , AuthException (..)
      -- * Helper
    , MonadAuthHandler
    , AuthHandler
      -- * Internal
    , credsKey
    , provideJsonMessage
    , messageJson401
    , asHtml
    ) where

import Control.Monad                 (when)
import Control.Monad.Trans.Maybe
import Control.Monad.IO.Unlift       (withRunInIO, MonadUnliftIO)

import Yesod.Auth.Routes
import Data.Aeson hiding (json)
import Data.Text.Encoding (decodeUtf8With)
import Data.Text.Encoding.Error (lenientDecode)
import           Data.Text (Text)
import qualified Data.Text as T
import qualified Data.HashMap.Lazy as Map
import Data.Monoid (Endo)
import Network.HTTP.Client (Manager, Request, withResponse, Response, BodyReader)
import Network.HTTP.Client.TLS (getGlobalManager)

import qualified Network.Wai as W

import Yesod.Core
import Yesod.Persist
import Yesod.Auth.Message (AuthMessage, defaultMessage)
import qualified Yesod.Auth.Message as Msg
import Yesod.Form (FormMessage)
import Data.Typeable (Typeable)
import Control.Exception (Exception)
import Network.HTTP.Types (Status, internalServerError500, unauthorized401)
<<<<<<< HEAD
=======
import Control.Monad.Trans.Resource (MonadUnliftIO)
>>>>>>> 2047efd0
import qualified Control.Monad.Trans.Writer    as Writer
import Control.Monad (void)

type AuthRoute = Route Auth

type MonadAuthHandler master m = (MonadSubHandler m, YesodAuth master, master ~ HandlerSite m, Auth ~ SubHandlerSite m, MonadUnliftIO m)
type AuthHandler master a = forall m. MonadAuthHandler master m => m a

type Method = Text
type Piece = Text

-- | The result of an authentication based on credentials
--
-- @since 1.4.4
data AuthenticationResult master
    = Authenticated (AuthId master) -- ^ Authenticated successfully
    | UserError AuthMessage         -- ^ Invalid credentials provided by user
    | ServerError Text              -- ^ Some other error

data AuthPlugin master = AuthPlugin
    { apName :: Text
    , apDispatch :: Method -> [Piece] -> AuthHandler master TypedContent
    , apLogin :: (Route Auth -> Route master) -> WidgetFor master ()
    }

getAuth :: a -> Auth
getAuth = const Auth

-- | User credentials
data Creds master = Creds
    { credsPlugin :: Text -- ^ How the user was authenticated
    , credsIdent :: Text -- ^ Identifier. Exact meaning depends on plugin.
    , credsExtra :: [(Text, Text)]
    } deriving (Show)

class (Yesod master, PathPiece (AuthId master), RenderMessage master FormMessage) => YesodAuth master where
    type AuthId master

    -- | specify the layout. Uses defaultLayout by default
    authLayout :: WidgetFor master () -> AuthHandler master Html
    authLayout = liftHandler . defaultLayout

    -- | Default destination on successful login, if no other
    -- destination exists.
    loginDest :: master -> Route master

    -- | Default destination on successful logout, if no other
    -- destination exists.
    logoutDest :: master -> Route master

    -- | Perform authentication based on the given credentials.
    --
    -- Default implementation is in terms of @'getAuthId'@
    --
    -- @since: 1.4.4
    authenticate :: Creds master -> AuthHandler master (AuthenticationResult master)
    authenticate creds = do
        muid <- getAuthId creds

        return $ maybe (UserError Msg.InvalidLogin) Authenticated muid

    -- | Determine the ID associated with the set of credentials.
    --
    -- Default implementation is in terms of @'authenticate'@
    --
    getAuthId :: Creds master -> AuthHandler master (Maybe (AuthId master))
    getAuthId creds = do
        auth <- authenticate creds

        return $ case auth of
            Authenticated auid -> Just auid
            _ -> Nothing

    -- | Which authentication backends to use.
    authPlugins :: master -> [AuthPlugin master]

    -- | What to show on the login page.
    --
    -- By default this calls 'defaultLoginHandler', which concatenates
    -- plugin widgets and wraps the result in 'authLayout'. Override if
    -- you need fancy widget containers, additional functionality, or an
    -- entirely custom page.  For example, in some applications you may
    -- want to prevent the login page being displayed for a user who is
    -- already logged in, even if the URL is visited explicitly; this can
    -- be done by overriding 'loginHandler' in your instance declaration
    -- with something like:
    --
    -- > instance YesodAuth App where
    -- >     ...
    -- >     loginHandler = do
    -- >         ma <- lift maybeAuthId
    -- >         when (isJust ma) $
    -- >             lift $ redirect HomeR   -- or any other Handler code you want
    -- >         defaultLoginHandler
    --
    loginHandler :: AuthHandler master Html
    loginHandler = defaultLoginHandler

    -- | Used for i18n of messages provided by this package.
    renderAuthMessage :: master
                      -> [Text] -- ^ languages
                      -> AuthMessage
                      -> Text
    renderAuthMessage _ _ = defaultMessage

    -- | After login and logout, redirect to the referring page, instead of
    -- 'loginDest' and 'logoutDest'. Default is 'False'.
    redirectToReferer :: master -> Bool
    redirectToReferer _ = False

    -- | When being redirected to the login page should the current page
    -- be set to redirect back to. Default is 'True'.
    --                      
    -- @since 1.4.21
    redirectToCurrent :: master -> Bool
    redirectToCurrent _ = True

    -- | Return an HTTP connection manager that is stored in the foundation
    -- type. This allows backends to reuse persistent connections. If none of
    -- the backends you're using use HTTP connections, you can safely return
    -- @error \"authHttpManager\"@ here.
    authHttpManager :: AuthHandler master Manager
    authHttpManager = liftIO getGlobalManager

    -- | Called on a successful login. By default, calls
    -- @addMessageI "success" NowLoggedIn@.
    onLogin :: AuthHandler master ()
    onLogin = addMessageI "success" Msg.NowLoggedIn

    -- | Called on logout. By default, does nothing
    onLogout :: AuthHandler master ()
    onLogout = return ()

    -- | Retrieves user credentials, if user is authenticated.
    --
    -- By default, this calls 'defaultMaybeAuthId' to get the user ID from the
    -- session. This can be overridden to allow authentication via other means,
    -- such as checking for a special token in a request header. This is
    -- especially useful for creating an API to be accessed via some means
    -- other than a browser.
    --
    -- @since 1.2.0
    maybeAuthId :: AuthHandler master (Maybe (AuthId master))

    default maybeAuthId
        :: (YesodAuthPersist master, Typeable (AuthEntity master))
        => AuthHandler master (Maybe (AuthId master))
    maybeAuthId = defaultMaybeAuthId

    -- | Called on login error for HTTP requests. By default, calls
    -- @addMessage@ with "error" as status and redirects to @dest@.
<<<<<<< HEAD
    onErrorHtml :: Route master -> Text -> AuthHandler master Html
=======
    onErrorHtml :: (MonadUnliftIO m) => Route master -> Text -> HandlerT master m Html
>>>>>>> 2047efd0
    onErrorHtml dest msg = do
        addMessage "error" $ toHtml msg
        fmap asHtml $ redirect dest

    -- | runHttpRequest gives you a chance to handle an HttpException and retry
    --  The default behavior is to simply execute the request which will throw an exception on failure
    --
    --  The HTTP 'Request' is given in case it is useful to change behavior based on inspecting the request.
    --  This is an experimental API that is not broadly used throughout the yesod-auth code base
    runHttpRequest
      :: MonadAuthHandler master m
      => Request
      -> (Response BodyReader -> m a)
      -> m a
    runHttpRequest req inner = do
      man <- authHttpManager
      withRunInIO $ \run -> withResponse req man $ run . inner

    {-# MINIMAL loginDest, logoutDest, (authenticate | getAuthId), authPlugins, authHttpManager #-}

{-# DEPRECATED getAuthId "Define 'authenticate' instead; 'getAuthId' will be removed in the next major version" #-}

-- | Internal session key used to hold the authentication information.
--
-- @since 1.2.3
credsKey :: Text
credsKey = "_ID"

-- | Retrieves user credentials from the session, if user is authenticated.
--
-- This function does /not/ confirm that the credentials are valid, see
-- 'maybeAuthIdRaw' for more information. The first call in a request
-- does a database request to make sure that the account is still in the database.
--
-- @since 1.1.2
defaultMaybeAuthId
    :: (YesodAuthPersist master, Typeable (AuthEntity master))
    => AuthHandler master (Maybe (AuthId master))
defaultMaybeAuthId = runMaybeT $ do
    s   <- MaybeT $ lookupSession credsKey
    aid <- MaybeT $ return $ fromPathPiece s
    _   <- MaybeT $ cachedAuth aid
    return aid

cachedAuth
    :: (YesodAuthPersist master, Typeable (AuthEntity master))
    => AuthId master
    -> AuthHandler master (Maybe (AuthEntity master))
cachedAuth
    = fmap unCachedMaybeAuth
    . cached
    . fmap CachedMaybeAuth
    . getAuthEntity


-- | Default handler to show the login page.
--
-- This is the default 'loginHandler'.  It concatenates plugin widgets and
-- wraps the result in 'authLayout'.  See 'loginHandler' for more details.
--
-- @since 1.4.9
defaultLoginHandler :: AuthHandler master Html
defaultLoginHandler = do
    tp <- getRouteToParent
    authLayout $ do
        setTitleI Msg.LoginTitle
        master <- getYesod
        mapM_ (flip apLogin tp) (authPlugins master)


<<<<<<< HEAD
loginErrorMessageI
  :: Route Auth
  -> AuthMessage
  -> AuthHandler master TypedContent
=======
loginErrorMessageI :: (MonadUnliftIO m, YesodAuth master)
                   => Route child
                   -> AuthMessage
                   -> HandlerT child (HandlerT master m) TypedContent
>>>>>>> 2047efd0
loginErrorMessageI dest msg = do
  toParent <- getRouteToParent
  loginErrorMessageMasterI (toParent dest) msg


<<<<<<< HEAD
loginErrorMessageMasterI
  :: Route master
  -> AuthMessage
  -> AuthHandler master TypedContent
=======
loginErrorMessageMasterI :: (YesodAuth master, MonadUnliftIO m, RenderMessage master AuthMessage)
         => Route master
         -> AuthMessage
         -> HandlerT master m TypedContent
>>>>>>> 2047efd0
loginErrorMessageMasterI dest msg = do
  mr <- getMessageRender
  loginErrorMessage dest (mr msg)

-- | For HTML, set the message and redirect to the route.
-- For JSON, send the message and a 401 status
<<<<<<< HEAD
loginErrorMessage :: YesodAuth master
=======
loginErrorMessage :: (YesodAuth master, MonadUnliftIO m)
>>>>>>> 2047efd0
         => Route master
         -> Text
         -> AuthHandler master TypedContent
loginErrorMessage dest msg = messageJson401 msg (onErrorHtml dest msg)

<<<<<<< HEAD
messageJson401
  :: MonadAuthHandler master m
  => Text
  -> m Html
  -> m TypedContent
messageJson401 = messageJsonStatus unauthorized401

messageJson500 :: MonadAuthHandler master m => Text -> m Html -> m TypedContent
messageJson500 = messageJsonStatus internalServerError500

messageJsonStatus
  :: MonadAuthHandler master m
  => Status
  -> Text
  -> m Html
  -> m TypedContent
=======
messageJson401 :: MonadUnliftIO m => Text -> HandlerT master m Html -> HandlerT master m TypedContent
messageJson401 = messageJsonStatus unauthorized401

messageJson500 :: MonadUnliftIO m => Text -> HandlerT master m Html -> HandlerT master m TypedContent
messageJson500 = messageJsonStatus internalServerError500

messageJsonStatus :: MonadUnliftIO m
                  => Status
                  -> Text
                  -> HandlerT master m Html
                  -> HandlerT master m TypedContent
>>>>>>> 2047efd0
messageJsonStatus status msg html = selectRep $ do
    provideRep html
    provideRep $ do
        let obj = object ["message" .= msg]
        void $ sendResponseStatus status obj
        return obj

provideJsonMessage :: Monad m => Text -> Writer.Writer (Endo [ProvidedRep m]) ()
provideJsonMessage msg = provideRep $ return $ object ["message" .= msg]


setCredsRedirect
  :: Creds master -- ^ new credentials
  -> AuthHandler master TypedContent
setCredsRedirect creds = do
    y    <- getYesod
    auth <- authenticate creds
    case auth of
        Authenticated aid -> do
            setSession credsKey $ toPathPiece aid
            onLogin
            res <- selectRep $ do
                provideRepType typeHtml $
                    fmap asHtml $ redirectUltDest $ loginDest y
                provideJsonMessage "Login Successful"
            sendResponse res

        UserError msg ->
            case authRoute y of
                Nothing -> do
                    msg' <- renderMessage' msg
                    messageJson401 msg' $ authLayout $ -- TODO
                        toWidget [whamlet|<h1>_{msg}|]
                Just ar -> loginErrorMessageMasterI ar msg

        ServerError msg -> do
            $(logError) msg

            case authRoute y of
                Nothing -> do
                    msg' <- renderMessage' Msg.AuthError
                    messageJson500 msg' $ authLayout $
                        toWidget [whamlet|<h1>_{Msg.AuthError}|]
                Just ar -> loginErrorMessageMasterI ar Msg.AuthError

  where
    renderMessage' msg = do
        langs <- languages
        master <- getYesod
        return $ renderAuthMessage master langs msg

-- | Sets user credentials for the session after checking them with authentication backends.
setCreds :: Bool         -- ^ if HTTP redirects should be done
         -> Creds master -- ^ new credentials
         -> AuthHandler master ()
setCreds doRedirects creds =
    if doRedirects
      then void $ setCredsRedirect creds
      else do auth <- authenticate creds
              case auth of
                  Authenticated aid -> setSession credsKey $ toPathPiece aid
                  _ -> return ()

-- | same as defaultLayoutJson, but uses authLayout
authLayoutJson
  :: (ToJSON j, MonadAuthHandler master m)
  => WidgetFor master ()  -- ^ HTML
  -> m j  -- ^ JSON
  -> m TypedContent
authLayoutJson w json = selectRep $ do
    provideRep $ authLayout w
    provideRep $ fmap toJSON json

-- | Clears current user credentials for the session.
--
-- @since 1.1.7
clearCreds :: Bool -- ^ if HTTP redirect to 'logoutDest' should be done
           -> AuthHandler master ()
clearCreds doRedirects = do
    y <- getYesod
    onLogout
    deleteSession credsKey
    when doRedirects $ do
        redirectUltDest $ logoutDest y

getCheckR :: AuthHandler master TypedContent
getCheckR = do
    creds <- maybeAuthId
    authLayoutJson (do
        setTitle "Authentication Status"
        toWidget $ html' creds) (return $ jsonCreds creds)
  where
    html' creds =
        [shamlet|
$newline never
<h1>Authentication Status
$maybe _ <- creds
    <p>Logged in.
$nothing
    <p>Not logged in.
|]
    jsonCreds creds =
        Object $ Map.fromList
            [ (T.pack "logged_in", Bool $ maybe False (const True) creds)
            ]

setUltDestReferer' :: AuthHandler master ()
setUltDestReferer' = do
    master <- getYesod
    when (redirectToReferer master) setUltDestReferer

getLoginR :: AuthHandler master Html
getLoginR = setUltDestReferer' >> loginHandler

getLogoutR :: AuthHandler master ()
getLogoutR = do
  tp <- getRouteToParent
  setUltDestReferer' >> redirectToPost (tp LogoutR)

postLogoutR :: AuthHandler master ()
postLogoutR = clearCreds True

handlePluginR :: Text -> [Text] -> AuthHandler master TypedContent
handlePluginR plugin pieces = do
    master <- getYesod
    env <- waiRequest
    let method = decodeUtf8With lenientDecode $ W.requestMethod env
    case filter (\x -> apName x == plugin) (authPlugins master) of
        [] -> notFound
        ap:_ -> apDispatch ap method pieces

-- | Similar to 'maybeAuthId', but additionally look up the value associated
-- with the user\'s database identifier to get the value in the database. This
-- assumes that you are using a Persistent database.
--
-- @since 1.1.0
maybeAuth :: ( YesodAuthPersist master
             , val ~ AuthEntity master
             , Key val ~ AuthId master
             , PersistEntity val
             , Typeable val
             ) => AuthHandler master (Maybe (Entity val))
maybeAuth = fmap (fmap (uncurry Entity)) maybeAuthPair

-- | Similar to 'maybeAuth', but doesn’t assume that you are using a
-- Persistent database.
--
-- @since 1.4.0
maybeAuthPair
  :: (YesodAuthPersist master, Typeable (AuthEntity master))
  => AuthHandler master (Maybe (AuthId master, AuthEntity master))
maybeAuthPair = runMaybeT $ do
    aid <- MaybeT maybeAuthId
    ae  <- MaybeT $ cachedAuth aid
    return (aid, ae)


newtype CachedMaybeAuth val = CachedMaybeAuth { unCachedMaybeAuth :: Maybe val }
    deriving Typeable

-- | Class which states that the given site is an instance of @YesodAuth@
-- and that its @AuthId@ is a lookup key for the full user information in
-- a @YesodPersist@ database.
--
-- The default implementation of @getAuthEntity@ assumes that the @AuthId@
-- for the @YesodAuth@ superclass is in fact a persistent @Key@ for the
-- given value.  This is the common case in Yesod, and means that you can
-- easily look up the full information on a given user.
--
-- @since 1.4.0
class (YesodAuth master, YesodPersist master) => YesodAuthPersist master where
    -- | If the @AuthId@ for a given site is a persistent ID, this will give the
    -- value for that entity. E.g.:
    --
    -- > type AuthId MySite = UserId
    -- > AuthEntity MySite ~ User
    --
    -- @since 1.2.0
    type AuthEntity master :: *
    type AuthEntity master = KeyEntity (AuthId master)

    getAuthEntity :: AuthId master -> AuthHandler master (Maybe (AuthEntity master))

    default getAuthEntity
        :: ( YesodPersistBackend master ~ backend
           , PersistRecordBackend (AuthEntity master) backend
           , Key (AuthEntity master) ~ AuthId master
           , PersistStore backend
           )
        => AuthId master -> AuthHandler master (Maybe (AuthEntity master))
    getAuthEntity = liftHandler . runDB . get


type family KeyEntity key
type instance KeyEntity (Key x) = x

-- | Similar to 'maybeAuthId', but redirects to a login page if user is not
-- authenticated or responds with error 401 if this is an API client (expecting JSON).
--
-- @since 1.1.0
requireAuthId :: AuthHandler master (AuthId master)
requireAuthId = maybeAuthId >>= maybe handleAuthLack return

-- | Similar to 'maybeAuth', but redirects to a login page if user is not
-- authenticated or responds with error 401 if this is an API client (expecting JSON).
--
-- @since 1.1.0
requireAuth :: ( YesodAuthPersist master
               , val ~ AuthEntity master
               , Key val ~ AuthId master
               , PersistEntity val
               , Typeable val
               ) => AuthHandler master (Entity val)
requireAuth = maybeAuth >>= maybe handleAuthLack return

-- | Similar to 'requireAuth', but not tied to Persistent's 'Entity' type.
-- Instead, the 'AuthId' and 'AuthEntity' are returned in a tuple.
--
-- @since 1.4.0
requireAuthPair
  :: ( YesodAuthPersist master
     , Typeable (AuthEntity master)
     )
  => AuthHandler master (AuthId master, AuthEntity master)
requireAuthPair = maybeAuthPair >>= maybe handleAuthLack return

handleAuthLack :: AuthHandler master a
handleAuthLack = do
    aj <- acceptsJson
    if aj then notAuthenticated else redirectLogin

redirectLogin :: AuthHandler master a
redirectLogin = do
    y <- getYesod
    when (redirectToCurrent y) setUltDestCurrent
    case authRoute y of
        Just z -> redirect z
        Nothing -> permissionDenied "Please configure authRoute"

instance YesodAuth master => RenderMessage master AuthMessage where
    renderMessage = renderAuthMessage

data AuthException = InvalidFacebookResponse
    deriving (Show, Typeable)
instance Exception AuthException

instance YesodAuth master => YesodSubDispatch Auth master where
    yesodSubDispatch = $(mkYesodSubDispatch resourcesAuth)

asHtml :: Html -> Html
asHtml = id<|MERGE_RESOLUTION|>--- conflicted
+++ resolved
@@ -50,7 +50,7 @@
 
 import Control.Monad                 (when)
 import Control.Monad.Trans.Maybe
-import Control.Monad.IO.Unlift       (withRunInIO, MonadUnliftIO)
+import UnliftIO                      (withRunInIO, MonadUnliftIO)
 
 import Yesod.Auth.Routes
 import Data.Aeson hiding (json)
@@ -73,10 +73,6 @@
 import Data.Typeable (Typeable)
 import Control.Exception (Exception)
 import Network.HTTP.Types (Status, internalServerError500, unauthorized401)
-<<<<<<< HEAD
-=======
-import Control.Monad.Trans.Resource (MonadUnliftIO)
->>>>>>> 2047efd0
 import qualified Control.Monad.Trans.Writer    as Writer
 import Control.Monad (void)
 
@@ -228,11 +224,7 @@
 
     -- | Called on login error for HTTP requests. By default, calls
     -- @addMessage@ with "error" as status and redirects to @dest@.
-<<<<<<< HEAD
     onErrorHtml :: Route master -> Text -> AuthHandler master Html
-=======
-    onErrorHtml :: (MonadUnliftIO m) => Route master -> Text -> HandlerT master m Html
->>>>>>> 2047efd0
     onErrorHtml dest msg = do
         addMessage "error" $ toHtml msg
         fmap asHtml $ redirect dest
@@ -303,50 +295,31 @@
         mapM_ (flip apLogin tp) (authPlugins master)
 
 
-<<<<<<< HEAD
 loginErrorMessageI
   :: Route Auth
   -> AuthMessage
   -> AuthHandler master TypedContent
-=======
-loginErrorMessageI :: (MonadUnliftIO m, YesodAuth master)
-                   => Route child
-                   -> AuthMessage
-                   -> HandlerT child (HandlerT master m) TypedContent
->>>>>>> 2047efd0
 loginErrorMessageI dest msg = do
   toParent <- getRouteToParent
   loginErrorMessageMasterI (toParent dest) msg
 
 
-<<<<<<< HEAD
 loginErrorMessageMasterI
   :: Route master
   -> AuthMessage
   -> AuthHandler master TypedContent
-=======
-loginErrorMessageMasterI :: (YesodAuth master, MonadUnliftIO m, RenderMessage master AuthMessage)
-         => Route master
-         -> AuthMessage
-         -> HandlerT master m TypedContent
->>>>>>> 2047efd0
 loginErrorMessageMasterI dest msg = do
   mr <- getMessageRender
   loginErrorMessage dest (mr msg)
 
 -- | For HTML, set the message and redirect to the route.
 -- For JSON, send the message and a 401 status
-<<<<<<< HEAD
-loginErrorMessage :: YesodAuth master
-=======
-loginErrorMessage :: (YesodAuth master, MonadUnliftIO m)
->>>>>>> 2047efd0
-         => Route master
+loginErrorMessage
+         :: Route master
          -> Text
          -> AuthHandler master TypedContent
 loginErrorMessage dest msg = messageJson401 msg (onErrorHtml dest msg)
 
-<<<<<<< HEAD
 messageJson401
   :: MonadAuthHandler master m
   => Text
@@ -363,19 +336,6 @@
   -> Text
   -> m Html
   -> m TypedContent
-=======
-messageJson401 :: MonadUnliftIO m => Text -> HandlerT master m Html -> HandlerT master m TypedContent
-messageJson401 = messageJsonStatus unauthorized401
-
-messageJson500 :: MonadUnliftIO m => Text -> HandlerT master m Html -> HandlerT master m TypedContent
-messageJson500 = messageJsonStatus internalServerError500
-
-messageJsonStatus :: MonadUnliftIO m
-                  => Status
-                  -> Text
-                  -> HandlerT master m Html
-                  -> HandlerT master m TypedContent
->>>>>>> 2047efd0
 messageJsonStatus status msg html = selectRep $ do
     provideRep html
     provideRep $ do
