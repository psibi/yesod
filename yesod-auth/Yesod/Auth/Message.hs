{-# LANGUAGE OverloadedStrings #-}
module Yesod.Auth.Message
    ( AuthMessage (..)
    , defaultMessage

      -- * All languages
    , englishMessage
    , portugueseMessage
    , swedishMessage
    , germanMessage
    , frenchMessage
<<<<<<< HEAD
    , norwegianBokmålMessage
=======
    , japaneseMessage
>>>>>>> 7296b13f
    ) where

import Data.Monoid (mappend)
import Data.Text (Text)

data AuthMessage =
      NoOpenID
    | LoginOpenID
    | LoginGoogle
    | LoginYahoo
    | Email
    | Password
    | Register
    | RegisterLong
    | EnterEmail
    | ConfirmationEmailSentTitle
    | ConfirmationEmailSent Text
    | AddressVerified
    | InvalidKeyTitle
    | InvalidKey
    | InvalidEmailPass
    | BadSetPass
    | SetPassTitle
    | SetPass
    | NewPass
    | ConfirmPass
    | PassMismatch
    | PassUpdated
    | Facebook
    | LoginViaEmail
    | InvalidLogin
    | NowLoggedIn
    | LoginTitle
    | PleaseProvideUsername
    | PleaseProvidePassword

-- | Defaults to 'englishMessage'.
defaultMessage :: AuthMessage -> Text
defaultMessage = englishMessage

englishMessage :: AuthMessage -> Text
englishMessage NoOpenID = "No OpenID identifier found"
englishMessage LoginOpenID = "Login via OpenID"
englishMessage LoginGoogle = "Login via Google"
englishMessage LoginYahoo = "Login via Yahoo"
englishMessage Email = "Email"
englishMessage Password = "Password"
englishMessage Register = "Register"
englishMessage RegisterLong = "Register a new account"
englishMessage EnterEmail = "Enter your e-mail address below, and a confirmation e-mail will be sent to you."
englishMessage ConfirmationEmailSentTitle = "Confirmation e-mail sent"
englishMessage (ConfirmationEmailSent email) =
    "A confirmation e-mail has been sent to " `mappend`
    email `mappend`
    "."
englishMessage AddressVerified = "Address verified, please set a new password"
englishMessage InvalidKeyTitle = "Invalid verification key"
englishMessage InvalidKey = "I'm sorry, but that was an invalid verification key."
englishMessage InvalidEmailPass = "Invalid email/password combination"
englishMessage BadSetPass = "You must be logged in to set a password"
englishMessage SetPassTitle = "Set password"
englishMessage SetPass = "Set a new password"
englishMessage NewPass = "New password"
englishMessage ConfirmPass = "Confirm"
englishMessage PassMismatch = "Passwords did not match, please try again"
englishMessage PassUpdated = "Password updated"
englishMessage Facebook = "Login with Facebook"
englishMessage LoginViaEmail = "Login via email"
englishMessage InvalidLogin = "Invalid login"
englishMessage NowLoggedIn = "You are now logged in"
englishMessage LoginTitle = "Login"
englishMessage PleaseProvideUsername = "Please fill in your username"
englishMessage PleaseProvidePassword = "Please fill in your password"

portugueseMessage :: AuthMessage -> Text
portugueseMessage NoOpenID = "Nenhum identificador OpenID encontrado"
portugueseMessage LoginOpenID = "Entrar via OpenID"
portugueseMessage LoginGoogle = "Entrar via Google"
portugueseMessage LoginYahoo = "Entrar via Yahoo"
portugueseMessage Email = "E-mail"
portugueseMessage Password = "Senha"
portugueseMessage Register = "Registrar"
portugueseMessage RegisterLong = "Registrar uma nova conta"
portugueseMessage EnterEmail = "Por favor digite seu endereço de e-mail abaixo e um e-mail de confirmação será enviado para você."
portugueseMessage ConfirmationEmailSentTitle = "E-mail de confirmação enviado"
portugueseMessage (ConfirmationEmailSent email) =
    "Um e-mail de confirmação foi enviado para " `mappend`
    email `mappend`
    "."
portugueseMessage AddressVerified = "Endereço verificado, por favor entre com uma nova senha"
portugueseMessage InvalidKeyTitle = "Chave de verificação inválida"
portugueseMessage InvalidKey = "Por favor nos desculpe, mas essa é uma chave de verificação inválida."
portugueseMessage InvalidEmailPass = "E-mail e/ou senha inválidos"
portugueseMessage BadSetPass = "Você deve entrar para definir uma senha"
portugueseMessage SetPassTitle = "Definir senha"
portugueseMessage SetPass = "Definir uma nova senha"
portugueseMessage NewPass = "Nova senha"
portugueseMessage ConfirmPass = "Confirmar"
portugueseMessage PassMismatch = "Senhas não conferem, por favor tente novamente"
portugueseMessage PassUpdated = "Senhas alteradas"
portugueseMessage Facebook = "Entrar via Facebook"
portugueseMessage LoginViaEmail = "Entrar via e-mail"
portugueseMessage InvalidLogin = "Informações de login inválidas"
portugueseMessage NowLoggedIn = "Você acaba de entrar no site com sucesso!"
portugueseMessage LoginTitle = "Entrar no site"
portugueseMessage PleaseProvideUsername = "Por favor digite seu nome de usuário"
portugueseMessage PleaseProvidePassword = "Por favor digite sua senha"

swedishMessage :: AuthMessage -> Text
swedishMessage NoOpenID = "Fann ej OpenID identifierare"
swedishMessage LoginOpenID = "Logga in via OpenID"
swedishMessage LoginGoogle = "Logga in via Google"
swedishMessage LoginYahoo = "Logga in via Yahoo"
swedishMessage Email = "Epost"
swedishMessage Password = "Lösenord"
swedishMessage Register = "Registrera"
swedishMessage RegisterLong = "Registrera ett nytt konto"
swedishMessage EnterEmail = "Skriv in din epost nedan så kommer ett konfirmationsmail skickas till adressen."
swedishMessage ConfirmationEmailSentTitle = "Konfirmationsmail skickat"
swedishMessage (ConfirmationEmailSent email) =
    "Ett konfirmationsmeddelande har skickats till" `mappend`
    email `mappend`
    "."
swedishMessage AddressVerified = "Adress verifierad, vänligen välj nytt lösenord"
swedishMessage InvalidKeyTitle = "Ogiltig verifikationsnyckel"
swedishMessage InvalidKey = "Tyvärr, du angav en ogiltig verifimationsnyckel."
swedishMessage InvalidEmailPass = "Ogiltig epost/lösenord kombination"
swedishMessage BadSetPass = "Du måste vara inloggad för att ange ett lösenord"
swedishMessage SetPassTitle = "Ange lösenord"
swedishMessage SetPass = "Ange nytt lösenord"
swedishMessage NewPass = "Nytt lösenord"
swedishMessage ConfirmPass = "Godkänn"
swedishMessage PassMismatch = "Lösenorden matcha ej, vänligen försök igen"
swedishMessage PassUpdated = "Lösenord updaterades"
swedishMessage Facebook = "Logga in med Facebook"
swedishMessage LoginViaEmail = "Logga in via epost"
swedishMessage InvalidLogin = "Ogiltigt login"
swedishMessage NowLoggedIn = "Du är nu inloggad"
swedishMessage LoginTitle = "Logga in"
swedishMessage PleaseProvideUsername = "Vänligen fyll i användarnamn"
swedishMessage PleaseProvidePassword = "Vänligen fyll i lösenord"

germanMessage :: AuthMessage -> Text
germanMessage NoOpenID = "Kein OpenID-Identifier gefunden"
germanMessage LoginOpenID = "Login via OpenID"
germanMessage LoginGoogle = "Login via Google"
germanMessage LoginYahoo = "Login via Yahoo"
germanMessage Email = "Email"
germanMessage Password = "Passwort"
germanMessage Register = "Registrieren"
germanMessage RegisterLong = "Neuen Account registrieren"
germanMessage EnterEmail = "Bitte die e-Mail Adresse angeben, eine Bestätigungsmail wird verschickt."
germanMessage ConfirmationEmailSentTitle = "Bestätigung verschickt."
germanMessage (ConfirmationEmailSent email) =
    "Eine Bestätigung wurde an " `mappend`
    email `mappend`
    "versandt."
germanMessage AddressVerified = "Adresse bestätigt, bitte neues Passwort angeben"
germanMessage InvalidKeyTitle = "Ungültiger Bestätigungsschlüssel"
germanMessage InvalidKey = "Das war leider ein ungültiger Bestätigungsschlüssel"
germanMessage InvalidEmailPass = "Ungültiger Nutzername oder Passwort"
germanMessage BadSetPass = "Um das Passwort zu ändern muss man eingeloggt sein"
germanMessage SetPassTitle = "Passwort angeben"
germanMessage SetPass = "Neues Passwort angeben"
germanMessage NewPass = "Neues Passwort"
germanMessage ConfirmPass = "Bestätigen"
germanMessage PassMismatch = "Die Passwörter stimmten nicht überein"
germanMessage PassUpdated = "Passwort überschrieben"
germanMessage Facebook = "Login über Facebook"
germanMessage LoginViaEmail = "Login via e-Mail"
germanMessage InvalidLogin = "Ungültiger Login"
germanMessage NowLoggedIn = "Login erfolgreich"
germanMessage LoginTitle = "Login"
germanMessage PleaseProvideUsername = "Bitte Nutzername angeben"
germanMessage PleaseProvidePassword = "Bitte Passwort angeben"



frenchMessage :: AuthMessage -> Text
frenchMessage NoOpenID = "Aucun fournisseur OpenID n'a été trouvé"
frenchMessage LoginOpenID = "Se connecter avec OpenID"
frenchMessage LoginGoogle = "Se connecter avec Google"
frenchMessage LoginYahoo = "Se connecter avec Yahoo"
frenchMessage Email = "Adresse électronique"
frenchMessage Password = "Mot de passe"
frenchMessage Register = "S'inscrire"
frenchMessage RegisterLong = "Créer un compte"
frenchMessage EnterEmail = "Entrez ci-dessous votre adresse électronique, et un message de confirmation vous sera envoyé"
frenchMessage ConfirmationEmailSentTitle = "Message de confirmation"
frenchMessage (ConfirmationEmailSent email) =
    "Un message de confirmation a été envoyé à " `mappend`
    email `mappend`
    "."
frenchMessage AddressVerified = "Votre adresse électronique a été validée, merci de choisir un nouveau mot de passe."
frenchMessage InvalidKeyTitle = "Clef de validation incorrecte"
frenchMessage InvalidKey = "Désolé, mais cette clef de validation est incorrecte"
frenchMessage InvalidEmailPass = "Le couple mot de passe/adresse électronique n'est pas correct"
frenchMessage BadSetPass = "Vous devez être connecté pour choisir un mot de passe"
frenchMessage SetPassTitle = "Changer de mot de passe"
frenchMessage SetPass = "Choisir un nouveau mot de passe"
frenchMessage NewPass = "Nouveau mot de passe"
frenchMessage ConfirmPass = "Confirmation du mot de passe"
frenchMessage PassMismatch = "Le deux mots de passe sont différents, veuillez les corriger"
frenchMessage PassUpdated = "Le mot de passe a bien été changé"
frenchMessage Facebook = "Se connecter avec Facebook"
frenchMessage LoginViaEmail = "Se connecter à l'aide d'une adresse électronique"
frenchMessage InvalidLogin = "Nom d'utilisateur incorrect"
frenchMessage NowLoggedIn = "Vous êtes maintenant connecté"
frenchMessage LoginTitle = "Se connecter"
frenchMessage PleaseProvideUsername = "Merci de renseigner votre nom d'utilisateur"
frenchMessage PleaseProvidePassword = "Merci de spécifier un mot de passe"

<<<<<<< HEAD
norwegianBokmålMessage :: AuthMessage -> Text
norwegianBokmålMessage NoOpenID = "Ingen OpenID-identifiserer funnet"
norwegianBokmålMessage LoginOpenID = "Logg inn med OpenID"
norwegianBokmålMessage LoginGoogle = "Logg inn med Google"
norwegianBokmålMessage LoginYahoo = "Logg inn med Yahoo"
norwegianBokmålMessage Email = "E-post"
norwegianBokmålMessage Password = "Passord"
norwegianBokmålMessage Register = "Registrer"
norwegianBokmålMessage RegisterLong = "Registrer en ny konto"
norwegianBokmålMessage EnterEmail = "Skriv inn e-postadressen din nedenfor og en e-postkonfirmasjon vil bli sendt."
norwegianBokmålMessage ConfirmationEmailSentTitle = "E-postkonfirmasjon sendt."
norwegianBokmålMessage (ConfirmationEmailSent email) =
    "En e-postkonfirmasjon har blitt sendt til " `mappend`
    email `mappend`
    "."
norwegianBokmålMessage AddressVerified = "Adresse verifisert, vennligst sett et nytt passord."
norwegianBokmålMessage InvalidKeyTitle = "Ugyldig verifiseringsnøkkel"
norwegianBokmålMessage InvalidKey = "Beklager, men det var en ugyldig verifiseringsnøkkel."
norwegianBokmålMessage InvalidEmailPass = "Ugyldig e-post/passord-kombinasjon"
norwegianBokmålMessage BadSetPass = "Du må være logget inn for å sette et passord."
norwegianBokmålMessage SetPassTitle = "Sett passord"
norwegianBokmålMessage SetPass = "Sett et nytt passord"
norwegianBokmålMessage NewPass = "Nytt passord"
norwegianBokmålMessage ConfirmPass = "Bekreft"
norwegianBokmålMessage PassMismatch = "Passordene stemte ikke overens, vennligst prøv igjen"
norwegianBokmålMessage PassUpdated = "Passord oppdatert"
norwegianBokmålMessage Facebook = "Logg inn med Facebook"
norwegianBokmålMessage LoginViaEmail = "Logg inn med e-post"
norwegianBokmålMessage InvalidLogin = "Ugyldig innlogging"
norwegianBokmålMessage NowLoggedIn = "Du er nå logget inn"
norwegianBokmålMessage LoginTitle = "Logg inn"
norwegianBokmålMessage PleaseProvideUsername = "Vennligst fyll inn ditt brukernavn"
norwegianBokmålMessage PleaseProvidePassword = "Vennligst fyll inn ditt passord"
=======
japaneseMessage :: AuthMessage -> Text
japaneseMessage NoOpenID = "OpenID識別子がありません"
japaneseMessage LoginOpenID = "OpenIDでログイン"
japaneseMessage LoginGoogle = "Googleでログイン"
japaneseMessage LoginYahoo = "Yahooでログイン"
japaneseMessage Email = "Eメール"
japaneseMessage Password = "パスワード"
japaneseMessage Register = "登録"
japaneseMessage RegisterLong = "新規アカウント登録"
japaneseMessage EnterEmail = "メールアドレスを入力してください。確認メールが送られます"
japaneseMessage ConfirmationEmailSentTitle = "確認メールを送信しました"
japaneseMessage (ConfirmationEmailSent email) =
    "確認メールを " `mappend`
    email `mappend`
    " に送信しました"
japaneseMessage AddressVerified = "アドレスは認証されました。新しいパスワードを設定してください"
japaneseMessage InvalidKeyTitle = "認証キーが無効です"
japaneseMessage InvalidKey = "申し訳ありません。無効な認証キーです"
japaneseMessage InvalidEmailPass = "メールアドレスまたはパスワードが無効です"
japaneseMessage BadSetPass = "パスワードを設定するためには、ログインしてください"
japaneseMessage SetPassTitle = "パスワードの設定"
japaneseMessage SetPass = "新しいパスワードを設定する"
japaneseMessage NewPass = "新しいパスワード"
japaneseMessage ConfirmPass = "確認"
japaneseMessage PassMismatch = "パスワードが合いません。もう一度試してください"
japaneseMessage PassUpdated = "パスワードは更新されました"
japaneseMessage Facebook = "Facebookでログイン"
japaneseMessage LoginViaEmail = "Eメールでログイン"
japaneseMessage InvalidLogin = "無効なログインです"
japaneseMessage NowLoggedIn = "ログインしました"
japaneseMessage LoginTitle = "ログイン"
japaneseMessage PleaseProvideUsername = "ユーザ名を入力してください"
japaneseMessage PleaseProvidePassword = "パスワードを入力してください"
>>>>>>> 7296b13f
<|MERGE_RESOLUTION|>--- conflicted
+++ resolved
@@ -9,11 +9,8 @@
     , swedishMessage
     , germanMessage
     , frenchMessage
-<<<<<<< HEAD
     , norwegianBokmålMessage
-=======
     , japaneseMessage
->>>>>>> 7296b13f
     ) where
 
 import Data.Monoid (mappend)
@@ -226,7 +223,6 @@
 frenchMessage PleaseProvideUsername = "Merci de renseigner votre nom d'utilisateur"
 frenchMessage PleaseProvidePassword = "Merci de spécifier un mot de passe"
 
-<<<<<<< HEAD
 norwegianBokmålMessage :: AuthMessage -> Text
 norwegianBokmålMessage NoOpenID = "Ingen OpenID-identifiserer funnet"
 norwegianBokmålMessage LoginOpenID = "Logg inn med OpenID"
@@ -260,7 +256,7 @@
 norwegianBokmålMessage LoginTitle = "Logg inn"
 norwegianBokmålMessage PleaseProvideUsername = "Vennligst fyll inn ditt brukernavn"
 norwegianBokmålMessage PleaseProvidePassword = "Vennligst fyll inn ditt passord"
-=======
+
 japaneseMessage :: AuthMessage -> Text
 japaneseMessage NoOpenID = "OpenID識別子がありません"
 japaneseMessage LoginOpenID = "OpenIDでログイン"
@@ -293,5 +289,4 @@
 japaneseMessage NowLoggedIn = "ログインしました"
 japaneseMessage LoginTitle = "ログイン"
 japaneseMessage PleaseProvideUsername = "ユーザ名を入力してください"
-japaneseMessage PleaseProvidePassword = "パスワードを入力してください"
->>>>>>> 7296b13f
+japaneseMessage PleaseProvidePassword = "パスワードを入力してください"