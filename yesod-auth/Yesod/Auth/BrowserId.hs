--- conflicted
+++ resolved
@@ -61,11 +61,7 @@
             _ -> notFound
     , apLogin = \toMaster -> do
         addScriptRemote browserIdJs
-<<<<<<< HEAD
         toWidget [hamlet|
-=======
-        addHamlet [hamlet|
->>>>>>> e4e2dd75
 <p>
     <a href="javascript:navigator.id.getVerifiedEmail(function(a){if(a)document.location='@{toMaster complete}/'+a});">
         <img src="https://browserid.org/i/sign_in_green.png">
