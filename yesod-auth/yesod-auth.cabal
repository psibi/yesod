name:            yesod-auth
<<<<<<< HEAD
version:         1.4.18
=======
version:         1.4.20
>>>>>>> c81ad91c
license:         MIT
license-file:    LICENSE
author:          Michael Snoyman, Patrick Brisbin
maintainer:      Michael Snoyman <michael@snoyman.com>
synopsis:        Authentication for Yesod.
category:        Web, Yesod
stability:       Stable
cabal-version:   >= 1.6.0
build-type:      Simple
homepage:        http://www.yesodweb.com/
description:     API docs and the README are available at <http://www.stackage.org/package/yesod-auth>
extra-source-files: persona_sign_in_blue.png
                    README.md
                    ChangeLog.md

flag network-uri
  description: Get Network.URI from the network-uri package
  default: True

library
    build-depends:   base                    >= 4         && < 5
                   , authenticate            >= 1.3
                   , bytestring              >= 0.9.1.4
                   , yesod-core              >= 1.4.31    && < 1.5
                   , wai                     >= 1.4
                   , template-haskell
                   , base16-bytestring
                   , cryptonite
                   , memory
                   , random                  >= 1.0.0.2
                   , text                    >= 0.7
                   , mime-mail               >= 0.3
                   , yesod-persistent        >= 1.4
                   , shakespeare
                   , containers
                   , unordered-containers
                   , yesod-form              >= 1.4       && < 1.5
                   , transformers            >= 0.2.2
                   , persistent              >= 2.1       && < 2.8
                   , persistent-template     >= 2.1       && < 2.8
                   , http-client
                   , http-conduit            >= 2.1
                   , aeson                   >= 0.7
                   , lifted-base             >= 0.1
                   , blaze-html              >= 0.5
                   , blaze-markup            >= 0.5.1
                   , http-types
                   , file-embed
                   , email-validate          >= 1.0
                   , data-default
                   , resourcet
                   , safe
                   , time
                   , base64-bytestring
                   , byteable
                   , binary
                   , http-client
                   , blaze-builder
                   , conduit
                   , conduit-extra
                   , nonce                   >= 1.0.2     && < 1.1

    if flag(network-uri)
      build-depends: network-uri >= 2.6
    else
      build-depends: network < 2.6

    exposed-modules: Yesod.Auth
                     Yesod.Auth.BrowserId
                     Yesod.Auth.Dummy
                     Yesod.Auth.Email
                     Yesod.Auth.OpenId
                     Yesod.Auth.Rpxnow
                     Yesod.Auth.Message
                     Yesod.Auth.GoogleEmail
                     Yesod.Auth.GoogleEmail2
                     Yesod.Auth.Hardcoded
                     Yesod.Auth.Util.PasswordStore
    other-modules:   Yesod.Auth.Routes
    ghc-options:     -Wall

source-repository head
  type:     git
  location: https://github.com/yesodweb/yesod<|MERGE_RESOLUTION|>--- conflicted
+++ resolved
@@ -1,9 +1,5 @@
 name:            yesod-auth
-<<<<<<< HEAD
-version:         1.4.18
-=======
-version:         1.4.20
->>>>>>> c81ad91c
+version:         1.4.21
 license:         MIT
 license-file:    LICENSE
 author:          Michael Snoyman, Patrick Brisbin
